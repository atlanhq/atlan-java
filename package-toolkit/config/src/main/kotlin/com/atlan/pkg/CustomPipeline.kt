/* SPDX-License-Identifier: Apache-2.0
   Copyright 2023 Atlan Pte. Ltd. */
package com.atlan.pkg

import com.atlan.model.enums.AtlanConnectorType
import com.atlan.pkg.config.model.Pipeline
import com.atlan.pkg.config.model.ui.UIConfig
import com.atlan.pkg.config.model.workflow.S3Artifact
import com.atlan.pkg.config.model.workflow.WorkflowOutputs
import java.io.File

/**
 * Single class through which you can define a custom pipeline.
 *
 * @param packageId unique identifier for the pipeline, including its namespace
 * @param packageName display name for the pipeline, as it should be shown in the UI
 * @param description description for the pipeline, as it should be shown in the UI
 * @param iconUrl link to an icon to use for the pipeline, as it should be shown in the UI
 * @param docsUrl link to an online document describing the pipeline
 * @param uiConfig configuration for the UI of the custom pipeline
 * @param logicCommand command to run the pipeline's custom processing logic, as a list rather than string
 * @param configCommand (optional) command to run to sync the pipeline's configuration, as a list rather than string
 * @param containerImage container image to run the logic of the custom pipeline
 * @param containerImagePullPolicy (optional) override the default IfNotPresent policy
 * @param filter (optional) sprig expression used to filter the messages that will be processed by the pipeline
 * @param keywords (optional) list of any keyword labels to apply to the package
 * @param certified (optional) whether the package should be listed as certified (default, true) or not (false)
 * @param preview (optional) whether the package should be labeled as an early preview in the UI (true) or not (default, false)
 * @param connectorType (optional) if the package needs to configure a connector, specify its type here
 * @param category name of the pill under which the package should be categorized in the marketplace in the UI
 */
open class CustomPipeline(
    packageId: String,
    packageName: String,
    description: String,
    iconUrl: String,
    docsUrl: String,
    uiConfig: UIConfig,
    containerImage: String,
    private val logicCommand: List<String>,
<<<<<<< HEAD
    private val configCommand: List<String> = listOf("/dumb-init", "--", "java", "WriteConfig"),
=======
    private val configCommand: List<String> = listOf("/dumb-init", "--", "java", "com.atlan.pkg.events.WriteConfig"),
>>>>>>> c0030d1a
    containerImagePullPolicy: String = "IfNotPresent",
    private val filter: String = "",
    keywords: List<String> = listOf(),
    certified: Boolean = true,
    preview: Boolean = false,
    connectorType: AtlanConnectorType? = null,
    category: String = "always-on",
) : CustomPackage(
    packageId = packageId,
    packageName = packageName,
    description = description,
    iconUrl = iconUrl,
    docsUrl = docsUrl,
    uiConfig = uiConfig,
    containerImage = containerImage,
    containerCommand = configCommand,
    containerImagePullPolicy = containerImagePullPolicy,
    outputs = WorkflowOutputs(
        files = mapOf(
            "debug-logs" to "/tmp/debug.log",
        ),
        s3Objects = listOf(
            S3Artifact("config"),
            S3Artifact("runtime"),
        ),
    ),
    keywords = keywords,
    allowSchedule = false,
    certified = certified,
    preview = preview,
    connectorType = connectorType,
    category = category,
) {
    private val pipeline = Pipeline(
        name,
        containerImage,
        logicCommand,
        containerImagePullPolicy,
        description,
        filter,
    )

    /**
     * Retrieve the YAML for the WorkflowTemplate of the custom package.
     *
     * @return templates/default.yaml content
     */
    fun pipelineYAML(): String {
        return yaml.writeValueAsString(pipeline)
    }

    companion object {
        const val S3_CONFIG_PREFIX = "output_prefix"
<<<<<<< HEAD
        fun createPipelineFiles(pkg: CustomPipeline, path: String = "generated-packages") {
            val prefix = createPackageFiles(pkg, path)
=======
        fun generate(pkg: CustomPipeline, args: Array<String>) {
            CustomPackage.generate(pkg, args)
            if (args[0] == "package") {
                createPipelineFiles(pkg, args.drop(1))
            }
        }
        fun createPipelineFiles(pkg: CustomPipeline, args: List<String>) {
            val prefix = createPackageFiles(pkg, args)
>>>>>>> c0030d1a
            File(prefix + "pipelines").mkdirs()
            File(prefix + "pipelines" + File.separator + "default.yaml").writeText(pkg.pipelineYAML())
        }
    }
}<|MERGE_RESOLUTION|>--- conflicted
+++ resolved
@@ -38,11 +38,7 @@
     uiConfig: UIConfig,
     containerImage: String,
     private val logicCommand: List<String>,
-<<<<<<< HEAD
-    private val configCommand: List<String> = listOf("/dumb-init", "--", "java", "WriteConfig"),
-=======
     private val configCommand: List<String> = listOf("/dumb-init", "--", "java", "com.atlan.pkg.events.WriteConfig"),
->>>>>>> c0030d1a
     containerImagePullPolicy: String = "IfNotPresent",
     private val filter: String = "",
     keywords: List<String> = listOf(),
@@ -96,10 +92,6 @@
 
     companion object {
         const val S3_CONFIG_PREFIX = "output_prefix"
-<<<<<<< HEAD
-        fun createPipelineFiles(pkg: CustomPipeline, path: String = "generated-packages") {
-            val prefix = createPackageFiles(pkg, path)
-=======
         fun generate(pkg: CustomPipeline, args: Array<String>) {
             CustomPackage.generate(pkg, args)
             if (args[0] == "package") {
@@ -108,7 +100,6 @@
         }
         fun createPipelineFiles(pkg: CustomPipeline, args: List<String>) {
             val prefix = createPackageFiles(pkg, args)
->>>>>>> c0030d1a
             File(prefix + "pipelines").mkdirs()
             File(prefix + "pipelines" + File.separator + "default.yaml").writeText(pkg.pipelineYAML())
         }
