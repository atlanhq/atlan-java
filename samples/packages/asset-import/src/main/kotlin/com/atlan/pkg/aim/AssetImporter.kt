/* SPDX-License-Identifier: Apache-2.0
   Copyright 2023 Atlan Pte. Ltd. */
package com.atlan.pkg.aim

import AssetImportCfg
import com.atlan.model.assets.ADLSAccount
import com.atlan.model.assets.ADLSContainer
import com.atlan.model.assets.ADLSObject
import com.atlan.model.assets.APIField
import com.atlan.model.assets.APIObject
import com.atlan.model.assets.APIPath
import com.atlan.model.assets.APISpec
import com.atlan.model.assets.AirflowDag
import com.atlan.model.assets.AirflowTask
import com.atlan.model.assets.AnomaloCheck
import com.atlan.model.assets.Asset
import com.atlan.model.assets.AtlanCollection
import com.atlan.model.assets.AtlanQuery
import com.atlan.model.assets.AuthPolicy
import com.atlan.model.assets.AzureEventHub
import com.atlan.model.assets.AzureEventHubConsumerGroup
import com.atlan.model.assets.AzureServiceBusNamespace
import com.atlan.model.assets.AzureServiceBusTopic
import com.atlan.model.assets.BIProcess
import com.atlan.model.assets.BigqueryTag
import com.atlan.model.assets.CalculationView
import com.atlan.model.assets.Cognite3DModel
import com.atlan.model.assets.CogniteAsset
import com.atlan.model.assets.CogniteEvent
import com.atlan.model.assets.CogniteFile
import com.atlan.model.assets.CogniteSequence
import com.atlan.model.assets.CogniteTimeSeries
import com.atlan.model.assets.CognosDashboard
import com.atlan.model.assets.CognosDatasource
import com.atlan.model.assets.CognosExploration
import com.atlan.model.assets.CognosFile
import com.atlan.model.assets.CognosFolder
import com.atlan.model.assets.CognosModule
import com.atlan.model.assets.CognosPackage
import com.atlan.model.assets.CognosReport
import com.atlan.model.assets.Column
import com.atlan.model.assets.ColumnProcess
import com.atlan.model.assets.Connection
import com.atlan.model.assets.CosmosMongoDBAccount
import com.atlan.model.assets.CosmosMongoDBCollection
import com.atlan.model.assets.CosmosMongoDBDatabase
import com.atlan.model.assets.Cube
import com.atlan.model.assets.CubeDimension
import com.atlan.model.assets.CubeField
import com.atlan.model.assets.CubeHierarchy
import com.atlan.model.assets.CustomEntity
import com.atlan.model.assets.DataDomain
import com.atlan.model.assets.DataProduct
import com.atlan.model.assets.DataStudioAsset
import com.atlan.model.assets.Database
import com.atlan.model.assets.DatabricksUnityCatalogTag
import com.atlan.model.assets.DbtColumnProcess
import com.atlan.model.assets.DbtMetric
import com.atlan.model.assets.DbtModel
import com.atlan.model.assets.DbtModelColumn
import com.atlan.model.assets.DbtProcess
import com.atlan.model.assets.DbtSource
import com.atlan.model.assets.DbtTag
import com.atlan.model.assets.DbtTest
import com.atlan.model.assets.DomoCard
import com.atlan.model.assets.DomoDashboard
import com.atlan.model.assets.DomoDataset
import com.atlan.model.assets.DomoDatasetColumn
import com.atlan.model.assets.DynamoDBGlobalSecondaryIndex
import com.atlan.model.assets.DynamoDBLocalSecondaryIndex
import com.atlan.model.assets.DynamoDBTable
<<<<<<< HEAD
import com.atlan.model.assets.FlowDataOperation
import com.atlan.model.assets.FlowInterimDataset
import com.atlan.model.assets.FlowInterimField
import com.atlan.model.assets.FlowProcessGrouping
=======
import com.atlan.model.assets.File
>>>>>>> f3e2e98a
import com.atlan.model.assets.Folder
import com.atlan.model.assets.GCSBucket
import com.atlan.model.assets.GCSObject
import com.atlan.model.assets.Glossary
import com.atlan.model.assets.GlossaryCategory
import com.atlan.model.assets.GlossaryTerm
import com.atlan.model.assets.KafkaConsumerGroup
import com.atlan.model.assets.KafkaTopic
import com.atlan.model.assets.LineageProcess
import com.atlan.model.assets.LookerDashboard
import com.atlan.model.assets.LookerExplore
import com.atlan.model.assets.LookerField
import com.atlan.model.assets.LookerFolder
import com.atlan.model.assets.LookerLook
import com.atlan.model.assets.LookerModel
import com.atlan.model.assets.LookerProject
import com.atlan.model.assets.LookerQuery
import com.atlan.model.assets.LookerTile
import com.atlan.model.assets.LookerView
import com.atlan.model.assets.MCIncident
import com.atlan.model.assets.MCMonitor
import com.atlan.model.assets.MaterializedView
import com.atlan.model.assets.MatillionComponent
import com.atlan.model.assets.MatillionGroup
import com.atlan.model.assets.MatillionJob
import com.atlan.model.assets.MatillionProject
import com.atlan.model.assets.MetabaseCollection
import com.atlan.model.assets.MetabaseDashboard
import com.atlan.model.assets.MetabaseQuestion
import com.atlan.model.assets.MicroStrategyAttribute
import com.atlan.model.assets.MicroStrategyCube
import com.atlan.model.assets.MicroStrategyDocument
import com.atlan.model.assets.MicroStrategyDossier
import com.atlan.model.assets.MicroStrategyFact
import com.atlan.model.assets.MicroStrategyMetric
import com.atlan.model.assets.MicroStrategyProject
import com.atlan.model.assets.MicroStrategyReport
import com.atlan.model.assets.MicroStrategyVisualization
import com.atlan.model.assets.ModeChart
import com.atlan.model.assets.ModeCollection
import com.atlan.model.assets.ModeQuery
import com.atlan.model.assets.ModeReport
import com.atlan.model.assets.ModeWorkspace
import com.atlan.model.assets.ModelAttribute
import com.atlan.model.assets.ModelAttributeAssociation
import com.atlan.model.assets.ModelDataModel
import com.atlan.model.assets.ModelEntity
import com.atlan.model.assets.ModelEntityAssociation
import com.atlan.model.assets.ModelVersion
import com.atlan.model.assets.MongoDBCollection
import com.atlan.model.assets.MongoDBDatabase
import com.atlan.model.assets.Persona
import com.atlan.model.assets.PowerBIColumn
import com.atlan.model.assets.PowerBIDashboard
import com.atlan.model.assets.PowerBIDataflow
import com.atlan.model.assets.PowerBIDataset
import com.atlan.model.assets.PowerBIDatasource
import com.atlan.model.assets.PowerBIMeasure
import com.atlan.model.assets.PowerBIPage
import com.atlan.model.assets.PowerBIReport
import com.atlan.model.assets.PowerBITable
import com.atlan.model.assets.PowerBITile
import com.atlan.model.assets.PowerBIWorkspace
import com.atlan.model.assets.PresetChart
import com.atlan.model.assets.PresetDashboard
import com.atlan.model.assets.PresetDataset
import com.atlan.model.assets.PresetWorkspace
import com.atlan.model.assets.Procedure
import com.atlan.model.assets.Purpose
import com.atlan.model.assets.QlikApp
import com.atlan.model.assets.QlikChart
import com.atlan.model.assets.QlikDataset
import com.atlan.model.assets.QlikSheet
import com.atlan.model.assets.QlikSpace
import com.atlan.model.assets.QlikStream
import com.atlan.model.assets.QuickSightAnalysis
import com.atlan.model.assets.QuickSightAnalysisVisual
import com.atlan.model.assets.QuickSightDashboard
import com.atlan.model.assets.QuickSightDashboardVisual
import com.atlan.model.assets.QuickSightDataset
import com.atlan.model.assets.QuickSightDatasetField
import com.atlan.model.assets.QuickSightFolder
import com.atlan.model.assets.RedashDashboard
import com.atlan.model.assets.RedashQuery
import com.atlan.model.assets.RedashVisualization
import com.atlan.model.assets.S3Bucket
import com.atlan.model.assets.S3Object
import com.atlan.model.assets.SalesforceDashboard
import com.atlan.model.assets.SalesforceField
import com.atlan.model.assets.SalesforceObject
import com.atlan.model.assets.SalesforceOrganization
import com.atlan.model.assets.SalesforceReport
import com.atlan.model.assets.Schema
import com.atlan.model.assets.SigmaDataElement
import com.atlan.model.assets.SigmaDataElementField
import com.atlan.model.assets.SigmaDataset
import com.atlan.model.assets.SigmaDatasetColumn
import com.atlan.model.assets.SigmaPage
import com.atlan.model.assets.SigmaWorkbook
import com.atlan.model.assets.SisenseDashboard
import com.atlan.model.assets.SisenseDatamodel
import com.atlan.model.assets.SisenseDatamodelTable
import com.atlan.model.assets.SisenseFolder
import com.atlan.model.assets.SisenseWidget
import com.atlan.model.assets.SnowflakePipe
import com.atlan.model.assets.SnowflakeStream
import com.atlan.model.assets.SnowflakeTag
import com.atlan.model.assets.SodaCheck
import com.atlan.model.assets.SparkJob
import com.atlan.model.assets.SupersetChart
import com.atlan.model.assets.SupersetDashboard
import com.atlan.model.assets.SupersetDataset
import com.atlan.model.assets.Table
import com.atlan.model.assets.TablePartition
import com.atlan.model.assets.TableauCalculatedField
import com.atlan.model.assets.TableauDashboard
import com.atlan.model.assets.TableauDatasource
import com.atlan.model.assets.TableauDatasourceField
import com.atlan.model.assets.TableauFlow
import com.atlan.model.assets.TableauMetric
import com.atlan.model.assets.TableauProject
import com.atlan.model.assets.TableauSite
import com.atlan.model.assets.TableauWorkbook
import com.atlan.model.assets.TableauWorksheet
import com.atlan.model.assets.ThoughtspotAnswer
import com.atlan.model.assets.ThoughtspotColumn
import com.atlan.model.assets.ThoughtspotDashlet
import com.atlan.model.assets.ThoughtspotLiveboard
import com.atlan.model.assets.ThoughtspotTable
import com.atlan.model.assets.ThoughtspotView
import com.atlan.model.assets.ThoughtspotWorksheet
import com.atlan.model.assets.View
import com.atlan.model.enums.AssetCreationHandling
import com.atlan.model.enums.AtlanTagHandling
import com.atlan.model.enums.AtlanTypeCategory
import com.atlan.model.enums.CustomMetadataHandling
import com.atlan.model.enums.LinkIdempotencyInvariant
import com.atlan.pkg.PackageContext
import com.atlan.pkg.Utils
import com.atlan.pkg.serde.FieldSerde
import com.atlan.pkg.serde.RowDeserializer
import com.atlan.pkg.serde.cell.AssetRefXformer.getDeferredIdentity
import com.atlan.pkg.serde.cell.AssetRefXformer.resolveDeferredQN
import com.atlan.pkg.serde.csv.CSVImporter
import com.atlan.pkg.serde.csv.CSVPreprocessor
import com.atlan.pkg.serde.csv.CSVXformer
import com.atlan.pkg.serde.csv.ImportResults
import com.atlan.pkg.serde.csv.RowPreprocessor
import com.atlan.pkg.util.AssetResolver
import com.atlan.pkg.util.AssetResolver.QualifiedNameDetails
import com.atlan.pkg.util.DeltaProcessor
import com.atlan.util.AssetBatch.AssetIdentity
import com.atlan.util.StringUtils
import mu.KLogger
import java.io.IOException

/**
 * Import assets into Atlan from a provided CSV file.
 *
 * Only the assets and attributes in the provided CSV file will attempt to be loaded.
 * By default, any blank values in a cell in the CSV file will be ignored. If you would like any
 * particular column's blank values to actually overwrite (i.e. remove) existing values for that
 * asset in Atlan, then add that column's field to getAttributesToOverwrite.
 *
 * @param ctx context in which the package is running
 * @param delta the processor containing any details about file deltas
 * @param filename name of the file to import
 * @param logger through which to write log entries
 */
class AssetImporter(
    ctx: PackageContext<AssetImportCfg>,
    private val delta: DeltaProcessor?,
    filename: String,
    logger: KLogger,
) : CSVImporter(
        ctx,
        filename,
        logger = logger,
        attrsToOverwrite =
            attributesToClear(
                ctx.config
                    .getEffectiveValue(
                        AssetImportCfg::assetsAttrToOverwrite,
                        AssetImportCfg::assetsConfig,
                    ).toMutableList(),
                "assets",
                logger,
            ),
        updateOnly = ctx.config.assetsUpsertSemantic == "update",
        batchSize =
            ctx.config
                .getEffectiveValue(
                    AssetImportCfg::assetsBatchSize,
                    AssetImportCfg::assetsConfig,
                ).toInt(),
        caseSensitive =
            ctx.config.getEffectiveValue(
                AssetImportCfg::assetsCaseSensitive,
                AssetImportCfg::assetsConfig,
            ),
        creationHandling = Utils.getCreationHandling(ctx.config.assetsUpsertSemantic, AssetCreationHandling.NONE),
        customMetadataHandling =
            Utils.getCustomMetadataHandling(
                ctx.config.getEffectiveValue(
                    AssetImportCfg::assetsCmHandling,
                    AssetImportCfg::assetsConfig,
                ),
                CustomMetadataHandling.MERGE,
            ),
        atlanTagHandling =
            Utils.getAtlanTagHandling(
                ctx.config.getEffectiveValue(
                    AssetImportCfg::assetsTagHandling,
                    AssetImportCfg::assetsConfig,
                ),
                AtlanTagHandling.REPLACE,
            ),
        tableViewAgnostic =
            ctx.config.getEffectiveValue(
                AssetImportCfg::assetsTableViewAgnostic,
                AssetImportCfg::assetsConfig,
            ),
        trackBatches = ctx.config.trackBatches,
        fieldSeparator =
            ctx.config.getEffectiveValue(
                AssetImportCfg::assetsFieldSeparator,
                AssetImportCfg::assetsConfig,
            )[0],
        linkIdempotency =
            Utils.getLinkIdempotency(
                ctx.config.getEffectiveValue(
                    AssetImportCfg::assetsLinkIdempotency,
                    AssetImportCfg::assetsConfig,
                ),
                LinkIdempotencyInvariant.URL,
            ),
    ) {
    private var header = emptyList<String>()
    private var typeToProcess = ""
    private val cyclicalRelationships = mutableMapOf<String, MutableSet<RelationshipEnds>>()
    private val mapToSecondPass = mutableMapOf<String, MutableSet<String>>()
    private val secondPassRemain =
        setOf(
            Asset.QUALIFIED_NAME.atlanFieldName,
            Asset.NAME.atlanFieldName,
            Folder.PARENT_QUALIFIED_NAME.atlanFieldName,
            Folder.COLLECTION_QUALIFIED_NAME.atlanFieldName,
        )

    private data class RelationshipEnds(
        val name: String,
        val end1: String,
        val end2: String,
    )

    /** {@inheritDoc} */
    override fun preprocess(
        outputFile: String?,
        outputHeaders: List<String>?,
    ): RowPreprocessor.Results {
        // Retrieve all relationships and filter to any cyclical relationships
        // (meaning relationships where both ends are of the same type)
        val typeDefs = ctx.client.typeDefs.list(AtlanTypeCategory.RELATIONSHIP)
        typeDefs.relationshipDefs
            .stream()
            .filter { it.endDef1.type == it.endDef2.type }
            .forEach { cyclicalRelationships.getOrPut(it.endDef1.type) { mutableSetOf() }.add(RelationshipEnds(it.name, it.endDef1.name, it.endDef2.name)) }
        return super.preprocess(outputFile, outputHeaders)
    }

    /** {@inheritDoc} */
    override fun preprocessRow(
        row: List<String>,
        header: List<String>,
        typeIdx: Int,
        qnIdx: Int,
    ): List<String> {
        // Check if the type on this row has any cyclical relationships as headers in the input file
        val typeName = CSVXformer.trimWhitespace(row.getOrElse(typeIdx) { "" })
        if (this.header.isEmpty()) this.header = header
        cyclicalRelationships.getOrElse(typeName) { emptySet() }.toList().forEach { relationship ->
            val one = relationship.end1
            val two = relationship.end2
            if (header.contains(one) && header.contains(two)) {
                // If both ends of the same relationship are in the input file, throw an error
                // alerting the user that this can't work, and they'll need to pick one end or the other
                throw IllegalStateException(
                    """
                    Both ends of the same relationship found in the input file for type $typeName: $one <> $two.
                    You should only use one end of this relationship or the other when importing.
                    """.trimIndent(),
                )
            }
            // Retain any of the cyclical relationships that remain so that we can second-pass process them
            if (header.contains(one)) {
                mapToSecondPass.getOrPut(typeName) { mutableSetOf() }.add(one)
            } else if (header.contains(two)) {
                mapToSecondPass.getOrPut(typeName) { mutableSetOf() }.add(two)
            }
        }
        return row
    }

    /** {@inheritDoc} */
    override fun import(columnsToSkip: Set<String>): ImportResults? {
        val colsToSkip = columnsToSkip.toMutableSet()
        colsToSkip.add(Asset.GUID.atlanFieldName)
        colsToSkip.add(Asset.QUALIFIED_NAME.atlanFieldName) // will be resolved later
        if (updateOnly) {
            val cyclicalToSkip = mapToSecondPass.flatMap { it.value }
            // If we're only updating, process as before (in-parallel, any order)
            return if (cyclicalToSkip.isEmpty()) {
                // Skip any second-pass logic if there are no cyclical relationships
                logger.info { "--- Loading assets... ---" }
                super.import(colsToSkip)
            } else {
                // Otherwise, import assets without any cyclical relationships, first
                logger.info { "--- Loading assets in a first pass, without any cyclical relationships... ---" }
                val firstPassSkip = colsToSkip.toMutableSet()
                firstPassSkip.addAll(mapToSecondPass.flatMap { it.value })
                val firstPassResults = super.import(firstPassSkip)
                if (firstPassResults != null) {
                    val secondPassSkip = colsToSkip.toMutableSet()
                    secondPassSkip.addAll(header)
                    secondPassSkip.removeAll(firstPassSkip)
                    secondPassSkip.removeAll(secondPassRemain)
                    // In this second pass we need to ignore fields that were loaded in the first pass,
                    // or we will end up with duplicates (links) or extra audit log messages (tags, README)
                    logger.info { "--- Loading cyclical relationships (second pass)... ---" }
                    val secondPassResults = super.import(secondPassSkip)
                    ImportResults.combineAll(ctx.client, true, firstPassResults, secondPassResults)
                } else {
                    null
                }
            }
        } else {
            // Otherwise, we need to do multi-pass loading (at multiple levels):
            //  - Import assets in tiered order, top-to-bottom
            //  - Stop when we have processed all the types in the file
            val includes = preprocess(ctx)
            if (includes.hasLinks) {
                ctx.linkCache.preload()
            }
            if (includes.hasTermAssignments) {
                ctx.termCache.preload()
            }
            val typeLoadingOrder = getLoadOrder(includes.typesInFile)
            logger.info { "Asset loading order: $typeLoadingOrder" }
            val individualResults = mutableListOf<ImportResults?>()
            typeLoadingOrder.forEach {
                typeToProcess = it
                val cyclicalForType = mapToSecondPass.getOrElse(typeToProcess) { emptySet() }
                if (cyclicalForType.isEmpty()) {
                    // If there are no cyclical relationships for this type, do everything in one pass
                    logger.info { "--- Importing $typeToProcess assets... ---" }
                    val results = super.import(colsToSkip)
                    if (results != null) individualResults.add(results)
                } else {
                    // Otherwise, import assets without any cyclical relationships, first
                    logger.info { "--- Importing $typeToProcess assets in a first pass, without any cyclical relationships... ---" }
                    val firstPassSkip = colsToSkip.toMutableSet()
                    firstPassSkip.addAll(cyclicalForType)
                    val firstPassResults = super.import(firstPassSkip)
                    if (firstPassResults != null) {
                        individualResults.add(firstPassResults)
                        val secondPassSkip = colsToSkip.toMutableSet()
                        secondPassSkip.addAll(header)
                        secondPassSkip.removeAll(firstPassSkip)
                        secondPassSkip.removeAll(secondPassRemain)
                        // In this second pass we need to ignore fields that were loaded in the first pass,
                        // or we will end up with duplicates (links) or extra audit log messages (tags, README)
                        logger.info { "--- Loading cyclical relationships for $typeToProcess (second pass)... ---" }
                        val secondPassResults = super.import(secondPassSkip)
                        if (secondPassResults != null) individualResults.add(secondPassResults)
                    }
                }
            }
            return ImportResults.combineAll(ctx.client, true, *individualResults.toTypedArray())
        }
    }

    /** {@inheritDoc} */
    override fun getBuilder(deserializer: RowDeserializer): Asset.AssetBuilder<*, *> {
        val typeName = deserializer.typeName
        val qualifiedName = deserializer.qualifiedName
        val resolvedQN = resolveDeferredQN(ctx, qualifiedName)
        return FieldSerde.getBuilderForType(typeName).qualifiedName(resolvedQN)
    }

    /** {@inheritDoc} */
    override fun includeRow(
        row: List<String>,
        header: List<String>,
        typeIdx: Int,
        qnIdx: Int,
    ): Boolean {
        // Note: skip all Connection asset types, since they will be loaded up-front
        val candidateRow =
            if (updateOnly) {
                // If we are only updating, process in-parallel, in any order
                row.size >= typeIdx && CSVXformer.trimWhitespace(row.getOrElse(typeIdx) { "" }).let { typeName -> typeName.isNotBlank() && typeName != Connection.TYPE_NAME }
            } else {
                // If we are doing more than only updates, process the assets in top-down order
                row.size >= typeIdx && CSVXformer.trimWhitespace(row.getOrElse(typeIdx) { "" }) == typeToProcess
            }
        // Only proceed processing this candidate row if we're doing non-delta processing, or we have
        // detected that it needs to be loaded via the delta processing
        return if (candidateRow) {
            delta?.resolveAsset(row, header)?.let { identity ->
                delta.reloadAsset(identity)
            } ?: true
        } else {
            false
        }
    }

    data class TypeGrouping(
        val prefix: String,
        val types: List<String>,
    )

    companion object : AssetResolver {
        val GLOSSARY_TYPES =
            listOf(
                Glossary.TYPE_NAME,
                GlossaryTerm.TYPE_NAME,
                GlossaryCategory.TYPE_NAME,
            )
        val DATA_PRODUCT_TYPES =
            listOf(
                DataDomain.TYPE_NAME,
                DataProduct.TYPE_NAME,
            )
        const val NO_CONNECTION_QN = "NO_CONNECTION_FOUND"
        private val ordering =
            listOf(
                TypeGrouping(
                    "__root",
                    listOf(
                        Connection.TYPE_NAME,
                        AtlanCollection.TYPE_NAME,
                        Folder.TYPE_NAME,
                    ),
                ),
                TypeGrouping(
                    "Access Control",
                    listOf(
                        Persona.TYPE_NAME,
                        Purpose.TYPE_NAME,
                        AuthPolicy.TYPE_NAME,
                    ),
                ),
                TypeGrouping(
                    "SQL",
                    listOf(
                        BigqueryTag.TYPE_NAME,
                        DatabricksUnityCatalogTag.TYPE_NAME,
                        Database.TYPE_NAME,
                        Schema.TYPE_NAME,
                        SnowflakeTag.TYPE_NAME,
                        Procedure.TYPE_NAME,
                        SnowflakePipe.TYPE_NAME,
                        SnowflakeStream.TYPE_NAME,
                        Table.TYPE_NAME,
                        View.TYPE_NAME,
                        MaterializedView.TYPE_NAME,
                        CalculationView.TYPE_NAME,
                        TablePartition.TYPE_NAME,
                    ),
                ),
                TypeGrouping(
                    "Cube",
                    listOf(
                        Cube.TYPE_NAME,
                        CubeDimension.TYPE_NAME,
                        CubeHierarchy.TYPE_NAME,
                        CubeField.TYPE_NAME,
                    ),
                ),
                TypeGrouping(
                    "API",
                    listOf(
                        APISpec.TYPE_NAME,
                        APIPath.TYPE_NAME,
                        APIObject.TYPE_NAME,
                        APIField.TYPE_NAME,
                    ),
                ),
                TypeGrouping(
                    "Airflow",
                    listOf(
                        AirflowDag.TYPE_NAME,
                        AirflowTask.TYPE_NAME,
                    ),
                ),
                TypeGrouping(
                    "DynamoDB",
                    listOf(
                        DynamoDBTable.TYPE_NAME,
                        DynamoDBGlobalSecondaryIndex.TYPE_NAME,
                        DynamoDBLocalSecondaryIndex.TYPE_NAME,
                    ),
                ),
                TypeGrouping(
                    "S3",
                    listOf(
                        S3Bucket.TYPE_NAME,
                        S3Object.TYPE_NAME,
                    ),
                ),
                TypeGrouping(
                    "QuickSight",
                    listOf(
                        QuickSightFolder.TYPE_NAME,
                        QuickSightAnalysis.TYPE_NAME,
                        QuickSightDashboard.TYPE_NAME,
                        QuickSightDataset.TYPE_NAME,
                        QuickSightAnalysisVisual.TYPE_NAME,
                        QuickSightDashboardVisual.TYPE_NAME,
                        QuickSightDatasetField.TYPE_NAME,
                    ),
                ),
                TypeGrouping(
                    "ADLS",
                    listOf(
                        ADLSAccount.TYPE_NAME,
                        ADLSContainer.TYPE_NAME,
                        ADLSObject.TYPE_NAME,
                    ),
                ),
                TypeGrouping(
                    "AzureEventHub",
                    listOf(
                        AzureEventHub.TYPE_NAME,
                        AzureEventHubConsumerGroup.TYPE_NAME,
                    ),
                ),
                TypeGrouping(
                    "AzureServiceBus",
                    listOf(
                        AzureServiceBusNamespace.TYPE_NAME,
                        AzureServiceBusTopic.TYPE_NAME,
                    ),
                ),
                TypeGrouping(
                    "CosmosMongoDB",
                    listOf(
                        CosmosMongoDBAccount.TYPE_NAME,
                        CosmosMongoDBDatabase.TYPE_NAME,
                        CosmosMongoDBCollection.TYPE_NAME,
                    ),
                ),
                TypeGrouping(
                    "MongoDB",
                    listOf(
                        MongoDBDatabase.TYPE_NAME,
                        MongoDBCollection.TYPE_NAME,
                    ),
                ),
                TypeGrouping(
                    "Multi-parent",
                    listOf(
                        Column.TYPE_NAME,
                        AtlanQuery.TYPE_NAME,
                    ),
                ),
                TypeGrouping(
                    "Cognite",
                    listOf(
                        CogniteAsset.TYPE_NAME,
                        Cognite3DModel.TYPE_NAME,
                        CogniteEvent.TYPE_NAME,
                        CogniteFile.TYPE_NAME,
                        CogniteSequence.TYPE_NAME,
                        CogniteTimeSeries.TYPE_NAME,
                    ),
                ),
                TypeGrouping(
                    "Domo",
                    listOf(
                        DomoDataset.TYPE_NAME,
                        DomoCard.TYPE_NAME,
                        DomoDatasetColumn.TYPE_NAME,
                        DomoDashboard.TYPE_NAME,
                    ),
                ),
                TypeGrouping(
                    "GCS",
                    listOf(
                        GCSBucket.TYPE_NAME,
                        GCSObject.TYPE_NAME,
                    ),
                ),
                TypeGrouping(
                    "DataStudio",
                    listOf(DataStudioAsset.TYPE_NAME),
                ),
                TypeGrouping(
                    "Cognos",
                    listOf(
                        CognosFolder.TYPE_NAME,
                        CognosDatasource.TYPE_NAME,
                        CognosDashboard.TYPE_NAME,
                        CognosExploration.TYPE_NAME,
                        CognosFile.TYPE_NAME,
                        CognosModule.TYPE_NAME,
                        CognosPackage.TYPE_NAME,
                        CognosReport.TYPE_NAME,
                    ),
                ),
                TypeGrouping(
                    "Kafka",
                    listOf(
                        KafkaTopic.TYPE_NAME,
                        KafkaConsumerGroup.TYPE_NAME,
                    ),
                ),
                TypeGrouping(
                    "Looker",
                    listOf(
                        LookerProject.TYPE_NAME,
                        LookerFolder.TYPE_NAME,
                        LookerModel.TYPE_NAME,
                        LookerDashboard.TYPE_NAME,
                        LookerExplore.TYPE_NAME,
                        LookerQuery.TYPE_NAME,
                        LookerView.TYPE_NAME,
                        LookerLook.TYPE_NAME,
                        LookerField.TYPE_NAME,
                        LookerTile.TYPE_NAME,
                    ),
                ),
                TypeGrouping(
                    "Matillion",
                    listOf(
                        MatillionGroup.TYPE_NAME,
                        MatillionProject.TYPE_NAME,
                        MatillionJob.TYPE_NAME,
                        MatillionComponent.TYPE_NAME,
                    ),
                ),
                TypeGrouping(
                    "Metabase",
                    listOf(
                        MetabaseCollection.TYPE_NAME,
                        MetabaseDashboard.TYPE_NAME,
                        MetabaseQuestion.TYPE_NAME,
                    ),
                ),
                TypeGrouping(
                    "MicroStrategy",
                    listOf(
                        MicroStrategyProject.TYPE_NAME,
                        MicroStrategyDocument.TYPE_NAME,
                        MicroStrategyDossier.TYPE_NAME,
                        MicroStrategyReport.TYPE_NAME,
                        MicroStrategyCube.TYPE_NAME,
                        MicroStrategyVisualization.TYPE_NAME,
                        MicroStrategyAttribute.TYPE_NAME,
                        MicroStrategyFact.TYPE_NAME,
                        MicroStrategyMetric.TYPE_NAME,
                    ),
                ),
                TypeGrouping(
                    "Mode",
                    listOf(
                        ModeWorkspace.TYPE_NAME,
                        ModeCollection.TYPE_NAME,
                        ModeReport.TYPE_NAME,
                        ModeQuery.TYPE_NAME,
                        ModeChart.TYPE_NAME,
                    ),
                ),
                TypeGrouping(
                    "PowerBI",
                    listOf(
                        PowerBIWorkspace.TYPE_NAME,
                        PowerBIDataflow.TYPE_NAME,
                        PowerBIDataset.TYPE_NAME,
                        PowerBIDashboard.TYPE_NAME,
                        PowerBIDatasource.TYPE_NAME,
                        PowerBIReport.TYPE_NAME,
                        PowerBITable.TYPE_NAME,
                        PowerBITile.TYPE_NAME,
                        PowerBIPage.TYPE_NAME,
                        PowerBIColumn.TYPE_NAME,
                        PowerBIMeasure.TYPE_NAME,
                    ),
                ),
                TypeGrouping(
                    "Preset",
                    listOf(
                        PresetWorkspace.TYPE_NAME,
                        PresetDashboard.TYPE_NAME,
                        PresetChart.TYPE_NAME,
                        PresetDataset.TYPE_NAME,
                    ),
                ),
                TypeGrouping(
                    "Qlik",
                    listOf(
                        QlikSpace.TYPE_NAME,
                        QlikStream.TYPE_NAME,
                        QlikApp.TYPE_NAME,
                        QlikDataset.TYPE_NAME,
                        QlikSheet.TYPE_NAME,
                        QlikChart.TYPE_NAME,
                    ),
                ),
                TypeGrouping(
                    "Redash",
                    listOf(
                        RedashDashboard.TYPE_NAME,
                        RedashQuery.TYPE_NAME,
                        RedashVisualization.TYPE_NAME,
                    ),
                ),
                TypeGrouping(
                    "Salesforce",
                    listOf(
                        SalesforceOrganization.TYPE_NAME,
                        SalesforceDashboard.TYPE_NAME,
                        SalesforceObject.TYPE_NAME,
                        SalesforceReport.TYPE_NAME,
                        SalesforceField.TYPE_NAME,
                    ),
                ),
                TypeGrouping(
                    "Sigma",
                    listOf(
                        SigmaWorkbook.TYPE_NAME,
                        SigmaDataset.TYPE_NAME,
                        SigmaPage.TYPE_NAME,
                        SigmaDatasetColumn.TYPE_NAME,
                        SigmaDataElement.TYPE_NAME,
                        SigmaDataElementField.TYPE_NAME,
                    ),
                ),
                TypeGrouping(
                    "Sisense",
                    listOf(
                        SisenseFolder.TYPE_NAME,
                        SisenseDashboard.TYPE_NAME,
                        SisenseDatamodel.TYPE_NAME,
                        SisenseWidget.TYPE_NAME,
                        SisenseDatamodelTable.TYPE_NAME,
                    ),
                ),
                TypeGrouping(
                    "Superset",
                    listOf(
                        SupersetDashboard.TYPE_NAME,
                        SupersetChart.TYPE_NAME,
                        SupersetDataset.TYPE_NAME,
                    ),
                ),
                TypeGrouping(
                    "Tableau",
                    listOf(
                        TableauSite.TYPE_NAME,
                        TableauProject.TYPE_NAME,
                        TableauFlow.TYPE_NAME,
                        TableauMetric.TYPE_NAME,
                        TableauWorkbook.TYPE_NAME,
                        TableauDashboard.TYPE_NAME,
                        TableauDatasource.TYPE_NAME,
                        TableauWorksheet.TYPE_NAME,
                        TableauCalculatedField.TYPE_NAME,
                        TableauDatasourceField.TYPE_NAME,
                    ),
                ),
                TypeGrouping(
                    "Thoughtspot",
                    listOf(
                        ThoughtspotLiveboard.TYPE_NAME,
                        ThoughtspotAnswer.TYPE_NAME,
                        ThoughtspotWorksheet.TYPE_NAME,
                        ThoughtspotTable.TYPE_NAME,
                        ThoughtspotView.TYPE_NAME,
                        ThoughtspotDashlet.TYPE_NAME,
                        ThoughtspotColumn.TYPE_NAME,
                    ),
                ),
                TypeGrouping(
                    "Model",
                    listOf(
                        ModelDataModel.TYPE_NAME,
                        ModelVersion.TYPE_NAME,
                        ModelEntity.TYPE_NAME,
                        ModelAttribute.TYPE_NAME,
                        ModelEntityAssociation.TYPE_NAME,
                        ModelAttributeAssociation.TYPE_NAME,
                    ),
                ),
                TypeGrouping(
                    "Soda",
                    listOf(SodaCheck.TYPE_NAME),
                ),
                TypeGrouping(
                    "Anomalo",
                    listOf(AnomaloCheck.TYPE_NAME),
                ),
                TypeGrouping(
                    "MC",
                    listOf(
                        MCMonitor.TYPE_NAME,
                        MCIncident.TYPE_NAME,
                    ),
                ),
                TypeGrouping(
                    "Dbt",
                    listOf(
                        DbtTag.TYPE_NAME,
                        DbtModel.TYPE_NAME,
                        DbtSource.TYPE_NAME,
                        DbtMetric.TYPE_NAME,
                        DbtModelColumn.TYPE_NAME,
                        DbtTest.TYPE_NAME,
                    ),
                ),
                TypeGrouping(
<<<<<<< HEAD
                    "Flows",
                    listOf(
                        FlowProcessGrouping.TYPE_NAME,
                        FlowInterimDataset.TYPE_NAME,
                        FlowInterimField.TYPE_NAME,
=======
                    "Custom",
                    listOf(
                        File.TYPE_NAME,
                        CustomEntity.TYPE_NAME,
>>>>>>> f3e2e98a
                    ),
                ),
                TypeGrouping(
                    "Lineage",
                    listOf(
                        LineageProcess.TYPE_NAME,
                        DbtProcess.TYPE_NAME,
                        BIProcess.TYPE_NAME,
                        ColumnProcess.TYPE_NAME,
                        DbtColumnProcess.TYPE_NAME,
                        FlowDataOperation.TYPE_NAME,
                    ),
                ),
                TypeGrouping(
                    "Spark",
                    listOf(SparkJob.TYPE_NAME),
                ),
            )

        /**
         * Sort the provided set of type names into an appropriate top-down loading order.
         *
         * @param types to sort into a loading order
         * @return an ordered (top-down) list of types
         */
        fun getLoadOrder(types: Set<String>): List<String> =
            types.filter { it != Connection.TYPE_NAME }.sortedBy { t ->
                ordering
                    .flatMap { it.types }
                    .indexOf(t)
                    .takeIf { it >= 0 }
                    ?: Int.MAX_VALUE
            }

        /** {@inheritDoc} */
        override fun resolveAsset(
            ctx: PackageContext<*>,
            values: List<String>,
            header: List<String>,
        ): AssetIdentity {
            val typeIdx = header.indexOf(Asset.TYPE_NAME.atlanFieldName)
            if (typeIdx < 0) {
                throw IOException(
                    "Unable to find the column 'typeName'. This is a mandatory column in the input CSV.",
                )
            }
            val qnIdx = header.indexOf(Asset.QUALIFIED_NAME.atlanFieldName)
            if (qnIdx < 0) {
                throw IOException(
                    "Unable to find the column 'qualifiedName'. This is a mandatory column in the input CSV.",
                )
            }
            val typeName = CSVXformer.trimWhitespace(values[typeIdx])
            val qualifiedName = CSVXformer.trimWhitespace(values[qnIdx])
            val resolvedQN = resolveDeferredQN(ctx, qualifiedName)
            return AssetIdentity(typeName, resolvedQN)
        }

        /** {@inheritDoc} */
        override fun getQualifiedNameDetails(
            row: List<String>,
            header: List<String>,
            typeName: String,
        ): QualifiedNameDetails = throw IllegalStateException("This method should never be called. Please raise an issue if you discover this in any log file.")
    }

    /** Pre-process the assets import file. */
    private fun preprocess(ctx: PackageContext<*>): Results = Preprocessor(ctx, filename, fieldSeparator, logger).preprocess<Results>()

    class Preprocessor(
        private val ctx: PackageContext<*>,
        originalFile: String,
        fieldSeparator: Char,
        logger: KLogger,
    ) : CSVPreprocessor(
            filename = originalFile,
            logger = logger,
            fieldSeparator = fieldSeparator,
        ) {
        private val typesInFile = mutableSetOf<String>()
        private val connectionQNs = mutableSetOf<String>()

        /** {@inheritDoc} */
        override fun preprocessRow(
            row: List<String>,
            header: List<String>,
            typeIdx: Int,
            qnIdx: Int,
        ): List<String> {
            // Keep a running collection of the types that are in the file
            val typeName = CSVXformer.trimWhitespace(row.getOrElse(typeIdx) { "" })
            if (typeName.isNotBlank()) {
                typesInFile.add(row[typeIdx])
            }
            val qualifiedName = CSVXformer.trimWhitespace(row.getOrNull(header.indexOf(Asset.QUALIFIED_NAME.atlanFieldName)) ?: "")
            if (typeName.isNotBlank() && typeName in GLOSSARY_TYPES) {
                throw IllegalStateException("Found an asset that should be loaded via the glossaries file (of type $typeName): $qualifiedName")
            }
            if (typeName.isNotBlank() && typeName in DATA_PRODUCT_TYPES) {
                throw IllegalStateException("Found an asset that should be loaded via the data products file (of type $typeName): $qualifiedName")
            }
            val connectionQNFromAsset = StringUtils.getConnectionQualifiedName(qualifiedName)
            val deferredIdentity = getDeferredIdentity(qualifiedName)
            if (connectionQNFromAsset != null) {
                connectionQNs.add(connectionQNFromAsset)
            } else if (typeName == Connection.TYPE_NAME) {
                // If the qualifiedName comes back as null and the asset itself is a connection, add it
                if (StringUtils.isValidConnectionQN(qualifiedName)) {
                    connectionQNs.add(qualifiedName)
                } else if (deferredIdentity == null) {
                    throw IllegalStateException(
                        "Found a connection without a valid qualifiedName: $qualifiedName -- must be of the form 'default/connectorType/nnnnnnnnnn', where connectorType is a valid connector type (like 'snowflake') and nnnnnnnnnn is an epoch-style timestamp down to seconds granularity.",
                    )
                }
            } else if (typeName.isNotBlank()) {
                if (deferredIdentity == null) {
                    throw IllegalStateException("Found an asset without a valid qualifiedName (of type $typeName): $qualifiedName")
                } else {
                    val deferredId = ctx.connectionCache.getIdentityForAsset(deferredIdentity.name, deferredIdentity.type)
                    connectionQNs.add(ctx.connectionCache.getByIdentity(deferredId)?.qualifiedName ?: NO_CONNECTION_QN)
                }
            }
            return row
        }

        /** {@inheritDoc} */
        override fun finalize(
            header: List<String>,
            outputFile: String?,
        ): DeltaProcessor.Results {
            val results = super.finalize(header, outputFile)
            return Results(
                connectionQN = if (connectionQNs.isNotEmpty()) connectionQNs.first() else NO_CONNECTION_QN,
                multipleConnections = connectionQNs.size > 1,
                hasLinks = results.hasLinks,
                hasTermAssignments = results.hasTermAssignments,
                outputFile = outputFile ?: filename,
                hasDomainRelationship = results.hasDomainRelationship,
                typesInFile = typesInFile,
            )
        }
    }

    class Results(
        connectionQN: String,
        multipleConnections: Boolean,
        hasLinks: Boolean,
        hasTermAssignments: Boolean,
        outputFile: String,
        hasDomainRelationship: Boolean,
        val typesInFile: Set<String>,
    ) : DeltaProcessor.Results(
            assetRootName = connectionQN,
            hasLinks = hasLinks,
            hasTermAssignments = hasTermAssignments,
            multipleConnections = multipleConnections,
            preprocessedFile = outputFile,
            hasDomainRelationship = hasDomainRelationship,
        )
}<|MERGE_RESOLUTION|>--- conflicted
+++ resolved
@@ -69,14 +69,11 @@
 import com.atlan.model.assets.DynamoDBGlobalSecondaryIndex
 import com.atlan.model.assets.DynamoDBLocalSecondaryIndex
 import com.atlan.model.assets.DynamoDBTable
-<<<<<<< HEAD
+import com.atlan.model.assets.File
 import com.atlan.model.assets.FlowDataOperation
 import com.atlan.model.assets.FlowInterimDataset
 import com.atlan.model.assets.FlowInterimField
 import com.atlan.model.assets.FlowProcessGrouping
-=======
-import com.atlan.model.assets.File
->>>>>>> f3e2e98a
 import com.atlan.model.assets.Folder
 import com.atlan.model.assets.GCSBucket
 import com.atlan.model.assets.GCSObject
@@ -898,18 +895,18 @@
                     ),
                 ),
                 TypeGrouping(
-<<<<<<< HEAD
+                    "Custom",
+                    listOf(
+                        File.TYPE_NAME,
+                        CustomEntity.TYPE_NAME,
+                    ),
+                ),
+                TypeGrouping(
                     "Flows",
                     listOf(
                         FlowProcessGrouping.TYPE_NAME,
                         FlowInterimDataset.TYPE_NAME,
                         FlowInterimField.TYPE_NAME,
-=======
-                    "Custom",
-                    listOf(
-                        File.TYPE_NAME,
-                        CustomEntity.TYPE_NAME,
->>>>>>> f3e2e98a
                     ),
                 ),
                 TypeGrouping(
@@ -1024,13 +1021,11 @@
                         "Found a connection without a valid qualifiedName: $qualifiedName -- must be of the form 'default/connectorType/nnnnnnnnnn', where connectorType is a valid connector type (like 'snowflake') and nnnnnnnnnn is an epoch-style timestamp down to seconds granularity.",
                     )
                 }
-            } else if (typeName.isNotBlank()) {
-                if (deferredIdentity == null) {
-                    throw IllegalStateException("Found an asset without a valid qualifiedName (of type $typeName): $qualifiedName")
-                } else {
-                    val deferredId = ctx.connectionCache.getIdentityForAsset(deferredIdentity.name, deferredIdentity.type)
-                    connectionQNs.add(ctx.connectionCache.getByIdentity(deferredId)?.qualifiedName ?: NO_CONNECTION_QN)
-                }
+            } else if (deferredIdentity == null) {
+                throw IllegalStateException("Found an asset without a valid qualifiedName (of type $typeName): $qualifiedName")
+            } else {
+                val deferredId = ctx.connectionCache.getIdentityForAsset(deferredIdentity.name, deferredIdentity.type)
+                connectionQNs.add(ctx.connectionCache.getByIdentity(deferredId)?.qualifiedName ?: NO_CONNECTION_QN)
             }
             return row
         }
