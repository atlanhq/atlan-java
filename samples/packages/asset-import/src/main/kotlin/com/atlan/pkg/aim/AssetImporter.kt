/* SPDX-License-Identifier: Apache-2.0
   Copyright 2023 Atlan Pte. Ltd. */
package com.atlan.pkg.aim

import AssetImportCfg
import com.atlan.model.assets.ADLSAccount
import com.atlan.model.assets.ADLSContainer
import com.atlan.model.assets.ADLSObject
import com.atlan.model.assets.APIPath
import com.atlan.model.assets.APISpec
import com.atlan.model.assets.AirflowDag
import com.atlan.model.assets.AirflowTask
import com.atlan.model.assets.AnomaloCheck
import com.atlan.model.assets.Asset
import com.atlan.model.assets.AtlanCollection
import com.atlan.model.assets.AtlanQuery
import com.atlan.model.assets.AuthPolicy
import com.atlan.model.assets.AzureEventHub
import com.atlan.model.assets.AzureEventHubConsumerGroup
import com.atlan.model.assets.AzureServiceBusNamespace
import com.atlan.model.assets.AzureServiceBusTopic
import com.atlan.model.assets.BIProcess
import com.atlan.model.assets.BigqueryTag
import com.atlan.model.assets.CalculationView
import com.atlan.model.assets.Cognite3DModel
import com.atlan.model.assets.CogniteAsset
import com.atlan.model.assets.CogniteEvent
import com.atlan.model.assets.CogniteFile
import com.atlan.model.assets.CogniteSequence
import com.atlan.model.assets.CogniteTimeSeries
import com.atlan.model.assets.CognosDashboard
import com.atlan.model.assets.CognosDatasource
import com.atlan.model.assets.CognosExploration
import com.atlan.model.assets.CognosFile
import com.atlan.model.assets.CognosFolder
import com.atlan.model.assets.CognosModule
import com.atlan.model.assets.CognosPackage
import com.atlan.model.assets.CognosReport
import com.atlan.model.assets.Column
import com.atlan.model.assets.ColumnProcess
import com.atlan.model.assets.Connection
import com.atlan.model.assets.CosmosMongoDBAccount
import com.atlan.model.assets.CosmosMongoDBCollection
import com.atlan.model.assets.CosmosMongoDBDatabase
import com.atlan.model.assets.Cube
import com.atlan.model.assets.CubeDimension
import com.atlan.model.assets.CubeField
import com.atlan.model.assets.CubeHierarchy
import com.atlan.model.assets.DataDomain
import com.atlan.model.assets.DataProduct
import com.atlan.model.assets.DataStudioAsset
import com.atlan.model.assets.Database
import com.atlan.model.assets.DatabricksUnityCatalogTag
import com.atlan.model.assets.DbtColumnProcess
import com.atlan.model.assets.DbtMetric
import com.atlan.model.assets.DbtModel
import com.atlan.model.assets.DbtModelColumn
import com.atlan.model.assets.DbtProcess
import com.atlan.model.assets.DbtSource
import com.atlan.model.assets.DbtTag
import com.atlan.model.assets.DbtTest
import com.atlan.model.assets.DomoCard
import com.atlan.model.assets.DomoDashboard
import com.atlan.model.assets.DomoDataset
import com.atlan.model.assets.DomoDatasetColumn
import com.atlan.model.assets.DynamoDBGlobalSecondaryIndex
import com.atlan.model.assets.DynamoDBLocalSecondaryIndex
import com.atlan.model.assets.DynamoDBTable
import com.atlan.model.assets.Folder
import com.atlan.model.assets.GCSBucket
import com.atlan.model.assets.GCSObject
import com.atlan.model.assets.Glossary
import com.atlan.model.assets.GlossaryCategory
import com.atlan.model.assets.GlossaryTerm
import com.atlan.model.assets.KafkaConsumerGroup
import com.atlan.model.assets.KafkaTopic
import com.atlan.model.assets.LineageProcess
import com.atlan.model.assets.LookerDashboard
import com.atlan.model.assets.LookerExplore
import com.atlan.model.assets.LookerField
import com.atlan.model.assets.LookerFolder
import com.atlan.model.assets.LookerLook
import com.atlan.model.assets.LookerModel
import com.atlan.model.assets.LookerProject
import com.atlan.model.assets.LookerQuery
import com.atlan.model.assets.LookerTile
import com.atlan.model.assets.LookerView
import com.atlan.model.assets.MCIncident
import com.atlan.model.assets.MCMonitor
import com.atlan.model.assets.MaterializedView
import com.atlan.model.assets.MatillionComponent
import com.atlan.model.assets.MatillionGroup
import com.atlan.model.assets.MatillionJob
import com.atlan.model.assets.MatillionProject
import com.atlan.model.assets.MetabaseCollection
import com.atlan.model.assets.MetabaseDashboard
import com.atlan.model.assets.MetabaseQuestion
import com.atlan.model.assets.MicroStrategyAttribute
import com.atlan.model.assets.MicroStrategyCube
import com.atlan.model.assets.MicroStrategyDocument
import com.atlan.model.assets.MicroStrategyDossier
import com.atlan.model.assets.MicroStrategyFact
import com.atlan.model.assets.MicroStrategyMetric
import com.atlan.model.assets.MicroStrategyProject
import com.atlan.model.assets.MicroStrategyReport
import com.atlan.model.assets.MicroStrategyVisualization
import com.atlan.model.assets.ModeChart
import com.atlan.model.assets.ModeCollection
import com.atlan.model.assets.ModeQuery
import com.atlan.model.assets.ModeReport
import com.atlan.model.assets.ModeWorkspace
import com.atlan.model.assets.ModelAttribute
import com.atlan.model.assets.ModelAttributeAssociation
import com.atlan.model.assets.ModelDataModel
import com.atlan.model.assets.ModelEntity
import com.atlan.model.assets.ModelEntityAssociation
import com.atlan.model.assets.ModelVersion
import com.atlan.model.assets.MongoDBCollection
import com.atlan.model.assets.MongoDBDatabase
import com.atlan.model.assets.Persona
import com.atlan.model.assets.PowerBIColumn
import com.atlan.model.assets.PowerBIDashboard
import com.atlan.model.assets.PowerBIDataflow
import com.atlan.model.assets.PowerBIDataset
import com.atlan.model.assets.PowerBIDatasource
import com.atlan.model.assets.PowerBIMeasure
import com.atlan.model.assets.PowerBIPage
import com.atlan.model.assets.PowerBIReport
import com.atlan.model.assets.PowerBITable
import com.atlan.model.assets.PowerBITile
import com.atlan.model.assets.PowerBIWorkspace
import com.atlan.model.assets.PresetChart
import com.atlan.model.assets.PresetDashboard
import com.atlan.model.assets.PresetDataset
import com.atlan.model.assets.PresetWorkspace
import com.atlan.model.assets.Procedure
import com.atlan.model.assets.Purpose
import com.atlan.model.assets.QlikApp
import com.atlan.model.assets.QlikChart
import com.atlan.model.assets.QlikDataset
import com.atlan.model.assets.QlikSheet
import com.atlan.model.assets.QlikSpace
import com.atlan.model.assets.QlikStream
import com.atlan.model.assets.QuickSightAnalysis
import com.atlan.model.assets.QuickSightAnalysisVisual
import com.atlan.model.assets.QuickSightDashboard
import com.atlan.model.assets.QuickSightDashboardVisual
import com.atlan.model.assets.QuickSightDataset
import com.atlan.model.assets.QuickSightDatasetField
import com.atlan.model.assets.QuickSightFolder
import com.atlan.model.assets.RedashDashboard
import com.atlan.model.assets.RedashQuery
import com.atlan.model.assets.RedashVisualization
import com.atlan.model.assets.S3Bucket
import com.atlan.model.assets.S3Object
import com.atlan.model.assets.SalesforceDashboard
import com.atlan.model.assets.SalesforceField
import com.atlan.model.assets.SalesforceObject
import com.atlan.model.assets.SalesforceOrganization
import com.atlan.model.assets.SalesforceReport
import com.atlan.model.assets.Schema
import com.atlan.model.assets.SigmaDataElement
import com.atlan.model.assets.SigmaDataElementField
import com.atlan.model.assets.SigmaDataset
import com.atlan.model.assets.SigmaDatasetColumn
import com.atlan.model.assets.SigmaPage
import com.atlan.model.assets.SigmaWorkbook
import com.atlan.model.assets.SisenseDashboard
import com.atlan.model.assets.SisenseDatamodel
import com.atlan.model.assets.SisenseDatamodelTable
import com.atlan.model.assets.SisenseFolder
import com.atlan.model.assets.SisenseWidget
import com.atlan.model.assets.SnowflakePipe
import com.atlan.model.assets.SnowflakeStream
import com.atlan.model.assets.SnowflakeTag
import com.atlan.model.assets.SodaCheck
import com.atlan.model.assets.SparkJob
import com.atlan.model.assets.SupersetChart
import com.atlan.model.assets.SupersetDashboard
import com.atlan.model.assets.SupersetDataset
import com.atlan.model.assets.Table
import com.atlan.model.assets.TablePartition
import com.atlan.model.assets.TableauCalculatedField
import com.atlan.model.assets.TableauDashboard
import com.atlan.model.assets.TableauDatasource
import com.atlan.model.assets.TableauDatasourceField
import com.atlan.model.assets.TableauFlow
import com.atlan.model.assets.TableauMetric
import com.atlan.model.assets.TableauProject
import com.atlan.model.assets.TableauSite
import com.atlan.model.assets.TableauWorkbook
import com.atlan.model.assets.TableauWorksheet
import com.atlan.model.assets.ThoughtspotAnswer
import com.atlan.model.assets.ThoughtspotColumn
import com.atlan.model.assets.ThoughtspotDashlet
import com.atlan.model.assets.ThoughtspotLiveboard
import com.atlan.model.assets.ThoughtspotTable
import com.atlan.model.assets.ThoughtspotView
import com.atlan.model.assets.ThoughtspotWorksheet
import com.atlan.model.assets.View
import com.atlan.model.enums.AssetCreationHandling
import com.atlan.model.enums.AtlanTagHandling
import com.atlan.model.enums.AtlanTypeCategory
import com.atlan.model.enums.CustomMetadataHandling
import com.atlan.pkg.PackageContext
import com.atlan.pkg.Utils
import com.atlan.pkg.serde.FieldSerde
import com.atlan.pkg.serde.RowDeserializer
import com.atlan.pkg.serde.csv.CSVImporter
import com.atlan.pkg.serde.csv.CSVPreprocessor
import com.atlan.pkg.serde.csv.CSVXformer
import com.atlan.pkg.serde.csv.ImportResults
import com.atlan.pkg.serde.csv.RowPreprocessor
import com.atlan.pkg.util.AssetResolver
import com.atlan.pkg.util.AssetResolver.QualifiedNameDetails
import com.atlan.pkg.util.DeltaProcessor
import com.atlan.util.AssetBatch.AssetIdentity
import com.atlan.util.StringUtils
import mu.KLogger
import java.io.IOException

/**
 * Import assets into Atlan from a provided CSV file.
 *
 * Only the assets and attributes in the provided CSV file will attempt to be loaded.
 * By default, any blank values in a cell in the CSV file will be ignored. If you would like any
 * particular column's blank values to actually overwrite (i.e. remove) existing values for that
 * asset in Atlan, then add that column's field to getAttributesToOverwrite.
 *
 * @param ctx context in which the package is running
 * @param delta the processor containing any details about file deltas
 * @param filename name of the file to import
 * @param logger through which to write log entries
 */
class AssetImporter(
    ctx: PackageContext<AssetImportCfg>,
    private val delta: DeltaProcessor?,
    filename: String,
    logger: KLogger,
) : CSVImporter(
        ctx,
        filename,
        logger = logger,
        attrsToOverwrite = attributesToClear(ctx.config.assetsAttrToOverwrite.toMutableList(), "assets", logger),
        updateOnly = ctx.config.assetsUpsertSemantic == "update",
        batchSize = ctx.config.assetsBatchSize.toInt(),
        caseSensitive = ctx.config.assetsCaseSensitive,
        creationHandling = Utils.getCreationHandling(ctx.config.assetsUpsertSemantic, AssetCreationHandling.NONE),
        customMetadataHandling = Utils.getCustomMetadataHandling(ctx.config.assetsCmHandling, CustomMetadataHandling.MERGE),
        atlanTagHandling = Utils.getAtlanTagHandling(ctx.config.assetsTagHandling, AtlanTagHandling.REPLACE),
        tableViewAgnostic = ctx.config.assetsTableViewAgnostic,
        trackBatches = ctx.config.trackBatches,
        fieldSeparator = ctx.config.assetsFieldSeparator[0],
    ) {
    private var header = emptyList<String>()
    private var typeToProcess = ""
    private val cyclicalRelationships = mutableMapOf<String, MutableSet<RelationshipEnds>>()
    private val mapToSecondPass = mutableMapOf<String, MutableSet<String>>()
    private val secondPassRemain =
        setOf(
            Asset.QUALIFIED_NAME.atlanFieldName,
            Asset.NAME.atlanFieldName,
            Folder.PARENT_QUALIFIED_NAME.atlanFieldName,
            Folder.COLLECTION_QUALIFIED_NAME.atlanFieldName,
        )

    private data class RelationshipEnds(
        val name: String,
        val end1: String,
        val end2: String,
    )

    /** {@inheritDoc} */
    override fun preprocess(
        outputFile: String?,
        outputHeaders: List<String>?,
    ): RowPreprocessor.Results {
        // Retrieve all relationships and filter to any cyclical relationships
        // (meaning relationships where both ends are of the same type)
        val typeDefs = ctx.client.typeDefs.list(AtlanTypeCategory.RELATIONSHIP)
        typeDefs.relationshipDefs
            .stream()
            .filter { it.endDef1.type == it.endDef2.type }
            .forEach { cyclicalRelationships.getOrPut(it.endDef1.type) { mutableSetOf() }.add(RelationshipEnds(it.name, it.endDef1.name, it.endDef2.name)) }
        return super.preprocess(outputFile, outputHeaders)
    }

    /** {@inheritDoc} */
    override fun preprocessRow(
        row: List<String>,
        header: List<String>,
        typeIdx: Int,
        qnIdx: Int,
    ): List<String> {
        // Check if the type on this row has any cyclical relationships as headers in the input file
        val typeName = CSVXformer.trimWhitespace(row.getOrElse(typeIdx) { "" })
        if (this.header.isEmpty()) this.header = header
        cyclicalRelationships.getOrElse(typeName) { emptySet() }.toList().forEach { relationship ->
            val one = relationship.end1
            val two = relationship.end2
            if (header.contains(one) && header.contains(two)) {
                // If both ends of the same relationship are in the input file, throw an error
                // alerting the user that this can't work, and they'll need to pick one end or the other
                throw IllegalStateException(
                    """
                    Both ends of the same relationship found in the input file for type $typeName: $one <> $two.
                    You should only use one end of this relationship or the other when importing.
                    """.trimIndent(),
                )
            }
            // Retain any of the cyclical relationships that remain so that we can second-pass process them
            if (header.contains(one)) {
                mapToSecondPass.getOrPut(typeName) { mutableSetOf() }.add(one)
            } else if (header.contains(two)) {
                mapToSecondPass.getOrPut(typeName) { mutableSetOf() }.add(two)
            }
        }
        return row
    }

    /** {@inheritDoc} */
    override fun import(columnsToSkip: Set<String>): ImportResults? {
        val colsToSkip = columnsToSkip.toMutableSet()
        colsToSkip.add(Asset.GUID.atlanFieldName)
        if (updateOnly) {
            val cyclicalToSkip = mapToSecondPass.flatMap { it.value }
            // If we're only updating, process as before (in-parallel, any order)
            return if (cyclicalToSkip.isEmpty()) {
                // Skip any second-pass logic if there are no cyclical relationships
                logger.info { "--- Loading assets... ---" }
                super.import(colsToSkip)
            } else {
                // Otherwise, import assets without any cyclical relationships, first
                logger.info { "--- Loading assets in a first pass, without any cyclical relationships... ---" }
                val firstPassSkip = colsToSkip.toMutableSet()
                firstPassSkip.addAll(mapToSecondPass.flatMap { it.value })
                val firstPassResults = super.import(firstPassSkip)
                if (firstPassResults != null) {
                    val secondPassSkip = colsToSkip.toMutableSet()
                    secondPassSkip.addAll(header)
                    secondPassSkip.removeAll(firstPassSkip)
                    secondPassSkip.removeAll(secondPassRemain)
                    // In this second pass we need to ignore fields that were loaded in the first pass,
                    // or we will end up with duplicates (links) or extra audit log messages (tags, README)
                    logger.info { "--- Loading cyclical relationships (second pass)... ---" }
                    val secondPassResults = super.import(secondPassSkip)
                    ImportResults.combineAll(ctx.client, true, firstPassResults, secondPassResults)
                } else {
                    null
                }
            }
        } else {
            // Otherwise, we need to do multi-pass loading (at multiple levels):
            //  - Import assets in tiered order, top-to-bottom
            //  - Stop when we have processed all the types in the file
            val includes = preprocess()
            if (includes.hasLinks) {
                ctx.linkCache.preload()
            }
            if (includes.hasTermAssignments) {
                ctx.termCache.preload()
            }
            val typeLoadingOrder = getLoadOrder(includes.typesInFile)
            logger.info { "Asset loading order: $typeLoadingOrder" }
            val individualResults = mutableListOf<ImportResults?>()
            typeLoadingOrder.forEach {
                typeToProcess = it
                val cyclicalForType = mapToSecondPass.getOrElse(typeToProcess) { emptySet() }
                if (cyclicalForType.isEmpty()) {
                    // If there are no cyclical relationships for this type, do everything in one pass
                    logger.info { "--- Importing $typeToProcess assets... ---" }
                    val results = super.import(colsToSkip)
                    if (results != null) individualResults.add(results)
                } else {
                    // Otherwise, import assets without any cyclical relationships, first
                    logger.info { "--- Importing $typeToProcess assets in a first pass, without any cyclical relationships... ---" }
                    val firstPassSkip = colsToSkip.toMutableSet()
                    firstPassSkip.addAll(cyclicalForType)
                    val firstPassResults = super.import(firstPassSkip)
                    if (firstPassResults != null) {
                        individualResults.add(firstPassResults)
                        val secondPassSkip = colsToSkip.toMutableSet()
                        secondPassSkip.addAll(header)
                        secondPassSkip.removeAll(firstPassSkip)
                        secondPassSkip.removeAll(secondPassRemain)
                        // In this second pass we need to ignore fields that were loaded in the first pass,
                        // or we will end up with duplicates (links) or extra audit log messages (tags, README)
                        logger.info { "--- Loading cyclical relationships for $typeToProcess (second pass)... ---" }
                        val secondPassResults = super.import(secondPassSkip)
                        if (secondPassResults != null) individualResults.add(secondPassResults)
                    }
                }
            }
            return ImportResults.combineAll(ctx.client, true, *individualResults.toTypedArray())
        }
    }

    /** {@inheritDoc} */
    override fun getBuilder(deserializer: RowDeserializer): Asset.AssetBuilder<*, *> {
        val typeName = deserializer.typeName
        return FieldSerde.getBuilderForType(typeName).qualifiedName(deserializer.qualifiedName)
    }

    /** {@inheritDoc} */
    override fun includeRow(
        row: List<String>,
        header: List<String>,
        typeIdx: Int,
        qnIdx: Int,
    ): Boolean {
        val candidateRow =
            if (updateOnly) {
                // If we are only updating, process in-parallel, in any order
                row.size >= typeIdx && CSVXformer.trimWhitespace(row.getOrElse(typeIdx) { "" }).isNotBlank()
            } else {
                // If we are doing more than only updates, process the assets in top-down order
                row.size >= typeIdx && CSVXformer.trimWhitespace(row.getOrElse(typeIdx) { "" }) == typeToProcess
            }
        // Only proceed processing this candidate row if we're doing non-delta processing, or we have
        // detected that it needs to be loaded via the delta processing
        return if (candidateRow) {
            delta?.resolveAsset(row, header)?.let { identity ->
                delta.reloadAsset(identity)
            } ?: true
        } else {
            false
        }
    }

    data class TypeGrouping(
        val prefix: String,
        val types: List<String>,
    )

    companion object : AssetResolver {
        val GLOSSARY_TYPES =
            listOf(
                Glossary.TYPE_NAME,
                GlossaryTerm.TYPE_NAME,
                GlossaryCategory.TYPE_NAME,
            )
        val DATA_PRODUCT_TYPES =
            listOf(
                DataDomain.TYPE_NAME,
                DataProduct.TYPE_NAME,
            )
        const val NO_CONNECTION_QN = "NO_CONNECTION_FOUND"
        private val ordering =
            listOf(
                TypeGrouping(
                    "__root",
                    listOf(
                        Connection.TYPE_NAME,
                        AtlanCollection.TYPE_NAME,
                        Folder.TYPE_NAME,
                    ),
                ),
                TypeGrouping(
                    "Access Control",
                    listOf(
                        Persona.TYPE_NAME,
                        Purpose.TYPE_NAME,
                        AuthPolicy.TYPE_NAME,
                    ),
                ),
                TypeGrouping(
                    "SQL",
                    listOf(
                        BigqueryTag.TYPE_NAME,
                        DatabricksUnityCatalogTag.TYPE_NAME,
                        Database.TYPE_NAME,
                        Schema.TYPE_NAME,
                        SnowflakeTag.TYPE_NAME,
                        Procedure.TYPE_NAME,
                        SnowflakePipe.TYPE_NAME,
                        SnowflakeStream.TYPE_NAME,
                        Table.TYPE_NAME,
                        View.TYPE_NAME,
                        MaterializedView.TYPE_NAME,
                        CalculationView.TYPE_NAME,
                        TablePartition.TYPE_NAME,
                    ),
                ),
                TypeGrouping(
                    "Cube",
                    listOf(
                        Cube.TYPE_NAME,
                        CubeDimension.TYPE_NAME,
                        CubeHierarchy.TYPE_NAME,
                        CubeField.TYPE_NAME,
                    ),
                ),
                TypeGrouping(
                    "API",
                    listOf(
                        APISpec.TYPE_NAME,
                        APIPath.TYPE_NAME,
                    ),
                ),
                TypeGrouping(
                    "Airflow",
                    listOf(
                        AirflowDag.TYPE_NAME,
                        AirflowTask.TYPE_NAME,
                    ),
                ),
                TypeGrouping(
                    "DynamoDB",
                    listOf(
                        DynamoDBTable.TYPE_NAME,
                        DynamoDBGlobalSecondaryIndex.TYPE_NAME,
                        DynamoDBLocalSecondaryIndex.TYPE_NAME,
                    ),
                ),
                TypeGrouping(
                    "S3",
                    listOf(
                        S3Bucket.TYPE_NAME,
                        S3Object.TYPE_NAME,
                    ),
                ),
                TypeGrouping(
                    "QuickSight",
                    listOf(
                        QuickSightFolder.TYPE_NAME,
                        QuickSightAnalysis.TYPE_NAME,
                        QuickSightDashboard.TYPE_NAME,
                        QuickSightDataset.TYPE_NAME,
                        QuickSightAnalysisVisual.TYPE_NAME,
                        QuickSightDashboardVisual.TYPE_NAME,
                        QuickSightDatasetField.TYPE_NAME,
                    ),
                ),
                TypeGrouping(
                    "ADLS",
                    listOf(
                        ADLSAccount.TYPE_NAME,
                        ADLSContainer.TYPE_NAME,
                        ADLSObject.TYPE_NAME,
                    ),
                ),
                TypeGrouping(
                    "AzureEventHub",
                    listOf(
                        AzureEventHub.TYPE_NAME,
                        AzureEventHubConsumerGroup.TYPE_NAME,
                    ),
                ),
                TypeGrouping(
                    "AzureServiceBus",
                    listOf(
                        AzureServiceBusNamespace.TYPE_NAME,
                        AzureServiceBusTopic.TYPE_NAME,
                    ),
                ),
                TypeGrouping(
                    "CosmosMongoDB",
                    listOf(
                        CosmosMongoDBAccount.TYPE_NAME,
                        CosmosMongoDBDatabase.TYPE_NAME,
                        CosmosMongoDBCollection.TYPE_NAME,
                    ),
                ),
                TypeGrouping(
                    "MongoDB",
                    listOf(
                        MongoDBDatabase.TYPE_NAME,
                        MongoDBCollection.TYPE_NAME,
                    ),
                ),
                TypeGrouping(
                    "Multi-parent",
                    listOf(
                        Column.TYPE_NAME,
                        AtlanQuery.TYPE_NAME,
                    ),
                ),
                TypeGrouping(
                    "Cognite",
                    listOf(
                        CogniteAsset.TYPE_NAME,
                        Cognite3DModel.TYPE_NAME,
                        CogniteEvent.TYPE_NAME,
                        CogniteFile.TYPE_NAME,
                        CogniteSequence.TYPE_NAME,
                        CogniteTimeSeries.TYPE_NAME,
                    ),
                ),
                TypeGrouping(
                    "Domo",
                    listOf(
                        DomoDataset.TYPE_NAME,
                        DomoCard.TYPE_NAME,
                        DomoDatasetColumn.TYPE_NAME,
                        DomoDashboard.TYPE_NAME,
                    ),
                ),
                TypeGrouping(
                    "GCS",
                    listOf(
                        GCSBucket.TYPE_NAME,
                        GCSObject.TYPE_NAME,
                    ),
                ),
                TypeGrouping(
                    "DataStudio",
                    listOf(DataStudioAsset.TYPE_NAME),
                ),
                TypeGrouping(
                    "Cognos",
                    listOf(
                        CognosFolder.TYPE_NAME,
                        CognosDatasource.TYPE_NAME,
                        CognosDashboard.TYPE_NAME,
                        CognosExploration.TYPE_NAME,
                        CognosFile.TYPE_NAME,
                        CognosModule.TYPE_NAME,
                        CognosPackage.TYPE_NAME,
                        CognosReport.TYPE_NAME,
                    ),
                ),
                TypeGrouping(
                    "Kafka",
                    listOf(
                        KafkaTopic.TYPE_NAME,
                        KafkaConsumerGroup.TYPE_NAME,
                    ),
                ),
                TypeGrouping(
                    "Looker",
                    listOf(
                        LookerProject.TYPE_NAME,
                        LookerFolder.TYPE_NAME,
                        LookerModel.TYPE_NAME,
                        LookerDashboard.TYPE_NAME,
                        LookerExplore.TYPE_NAME,
                        LookerQuery.TYPE_NAME,
                        LookerView.TYPE_NAME,
                        LookerLook.TYPE_NAME,
                        LookerField.TYPE_NAME,
                        LookerTile.TYPE_NAME,
                    ),
                ),
                TypeGrouping(
                    "Matillion",
                    listOf(
                        MatillionGroup.TYPE_NAME,
                        MatillionProject.TYPE_NAME,
                        MatillionJob.TYPE_NAME,
                        MatillionComponent.TYPE_NAME,
                    ),
                ),
                TypeGrouping(
                    "Metabase",
                    listOf(
                        MetabaseCollection.TYPE_NAME,
                        MetabaseDashboard.TYPE_NAME,
                        MetabaseQuestion.TYPE_NAME,
                    ),
                ),
                TypeGrouping(
                    "MicroStrategy",
                    listOf(
                        MicroStrategyProject.TYPE_NAME,
                        MicroStrategyDocument.TYPE_NAME,
                        MicroStrategyDossier.TYPE_NAME,
                        MicroStrategyReport.TYPE_NAME,
                        MicroStrategyCube.TYPE_NAME,
                        MicroStrategyVisualization.TYPE_NAME,
                        MicroStrategyAttribute.TYPE_NAME,
                        MicroStrategyFact.TYPE_NAME,
                        MicroStrategyMetric.TYPE_NAME,
                    ),
                ),
                TypeGrouping(
                    "Mode",
                    listOf(
                        ModeWorkspace.TYPE_NAME,
                        ModeCollection.TYPE_NAME,
                        ModeReport.TYPE_NAME,
                        ModeQuery.TYPE_NAME,
                        ModeChart.TYPE_NAME,
                    ),
                ),
                TypeGrouping(
                    "PowerBI",
                    listOf(
                        PowerBIWorkspace.TYPE_NAME,
                        PowerBIDataflow.TYPE_NAME,
                        PowerBIDataset.TYPE_NAME,
                        PowerBIDashboard.TYPE_NAME,
                        PowerBIDatasource.TYPE_NAME,
                        PowerBIReport.TYPE_NAME,
                        PowerBITable.TYPE_NAME,
                        PowerBITile.TYPE_NAME,
                        PowerBIPage.TYPE_NAME,
                        PowerBIColumn.TYPE_NAME,
                        PowerBIMeasure.TYPE_NAME,
                    ),
                ),
                TypeGrouping(
                    "Preset",
                    listOf(
                        PresetWorkspace.TYPE_NAME,
                        PresetDashboard.TYPE_NAME,
                        PresetChart.TYPE_NAME,
                        PresetDataset.TYPE_NAME,
                    ),
                ),
                TypeGrouping(
                    "Qlik",
                    listOf(
                        QlikSpace.TYPE_NAME,
                        QlikStream.TYPE_NAME,
                        QlikApp.TYPE_NAME,
                        QlikDataset.TYPE_NAME,
                        QlikSheet.TYPE_NAME,
                        QlikChart.TYPE_NAME,
                    ),
                ),
                TypeGrouping(
                    "Redash",
                    listOf(
                        RedashDashboard.TYPE_NAME,
                        RedashQuery.TYPE_NAME,
                        RedashVisualization.TYPE_NAME,
                    ),
                ),
                TypeGrouping(
                    "Salesforce",
                    listOf(
                        SalesforceOrganization.TYPE_NAME,
                        SalesforceDashboard.TYPE_NAME,
                        SalesforceObject.TYPE_NAME,
                        SalesforceReport.TYPE_NAME,
                        SalesforceField.TYPE_NAME,
                    ),
                ),
                TypeGrouping(
                    "Sigma",
                    listOf(
                        SigmaWorkbook.TYPE_NAME,
                        SigmaDataset.TYPE_NAME,
                        SigmaPage.TYPE_NAME,
                        SigmaDatasetColumn.TYPE_NAME,
                        SigmaDataElement.TYPE_NAME,
                        SigmaDataElementField.TYPE_NAME,
                    ),
                ),
                TypeGrouping(
                    "Sisense",
                    listOf(
                        SisenseFolder.TYPE_NAME,
                        SisenseDashboard.TYPE_NAME,
                        SisenseDatamodel.TYPE_NAME,
                        SisenseWidget.TYPE_NAME,
                        SisenseDatamodelTable.TYPE_NAME,
                    ),
                ),
                TypeGrouping(
                    "Superset",
                    listOf(
                        SupersetDashboard.TYPE_NAME,
                        SupersetChart.TYPE_NAME,
                        SupersetDataset.TYPE_NAME,
                    ),
                ),
                TypeGrouping(
                    "Tableau",
                    listOf(
                        TableauSite.TYPE_NAME,
                        TableauProject.TYPE_NAME,
                        TableauFlow.TYPE_NAME,
                        TableauMetric.TYPE_NAME,
                        TableauWorkbook.TYPE_NAME,
                        TableauDashboard.TYPE_NAME,
                        TableauDatasource.TYPE_NAME,
                        TableauWorksheet.TYPE_NAME,
                        TableauCalculatedField.TYPE_NAME,
                        TableauDatasourceField.TYPE_NAME,
                    ),
                ),
                TypeGrouping(
                    "Thoughtspot",
                    listOf(
                        ThoughtspotLiveboard.TYPE_NAME,
                        ThoughtspotAnswer.TYPE_NAME,
                        ThoughtspotWorksheet.TYPE_NAME,
                        ThoughtspotTable.TYPE_NAME,
                        ThoughtspotView.TYPE_NAME,
                        ThoughtspotDashlet.TYPE_NAME,
                        ThoughtspotColumn.TYPE_NAME,
                    ),
                ),
                TypeGrouping(
                    "Model",
                    listOf(
                        ModelDataModel.TYPE_NAME,
                        ModelVersion.TYPE_NAME,
                        ModelEntity.TYPE_NAME,
                        ModelAttribute.TYPE_NAME,
                        ModelEntityAssociation.TYPE_NAME,
                        ModelAttributeAssociation.TYPE_NAME,
                    ),
                ),
                TypeGrouping(
                    "Soda",
                    listOf(SodaCheck.TYPE_NAME),
                ),
                TypeGrouping(
                    "Anomalo",
                    listOf(AnomaloCheck.TYPE_NAME),
                ),
                TypeGrouping(
                    "MC",
                    listOf(
                        MCMonitor.TYPE_NAME,
                        MCIncident.TYPE_NAME,
                    ),
                ),
                TypeGrouping(
                    "Dbt",
                    listOf(
                        DbtTag.TYPE_NAME,
                        DbtModel.TYPE_NAME,
                        DbtSource.TYPE_NAME,
                        DbtMetric.TYPE_NAME,
                        DbtModelColumn.TYPE_NAME,
                        DbtTest.TYPE_NAME,
                    ),
                ),
                TypeGrouping(
                    "Lineage",
                    listOf(
                        LineageProcess.TYPE_NAME,
                        DbtProcess.TYPE_NAME,
                        BIProcess.TYPE_NAME,
                        ColumnProcess.TYPE_NAME,
                        DbtColumnProcess.TYPE_NAME,
                    ),
                ),
                TypeGrouping(
                    "Spark",
                    listOf(SparkJob.TYPE_NAME),
                ),
            )

        /**
         * Sort the provided set of type names into an appropriate top-down loading order.
         *
         * @param types to sort into a loading order
         * @return an ordered (top-down) list of types
         */
        fun getLoadOrder(types: Set<String>): List<String> =
            types.sortedBy { t ->
                ordering.flatMap { it.types }.indexOf(t).takeIf { it >= 0 } ?: Int.MAX_VALUE
            }

        /** {@inheritDoc} */
        override fun resolveAsset(
            values: List<String>,
            header: List<String>,
            connectionsMap: Map<AssetResolver.ConnectionIdentity, String>,
        ): AssetIdentity {
            val typeIdx = header.indexOf(Asset.TYPE_NAME.atlanFieldName)
            if (typeIdx < 0) {
                throw IOException(
                    "Unable to find the column 'typeName'. This is a mandatory column in the input CSV.",
                )
            }
            val qnIdx = header.indexOf(Asset.QUALIFIED_NAME.atlanFieldName)
            if (qnIdx < 0) {
                throw IOException(
                    "Unable to find the column 'qualifiedName'. This is a mandatory column in the input CSV.",
                )
            }
            val typeName = CSVXformer.trimWhitespace(values[typeIdx])
            val qualifiedName = CSVXformer.trimWhitespace(values[qnIdx])
            return AssetIdentity(typeName, qualifiedName)
        }

        /** {@inheritDoc} */
        override fun getQualifiedNameDetails(
            row: List<String>,
            header: List<String>,
            typeName: String,
        ): QualifiedNameDetails = throw IllegalStateException("This method should never be called. Please raise an issue if you discover this in any log file.")
    }

    /** Pre-process the assets import file. */
    private fun preprocess(): Results = Preprocessor(filename, fieldSeparator, logger).preprocess<Results>()

    class Preprocessor(
        originalFile: String,
        fieldSeparator: Char,
        logger: KLogger,
    ) : CSVPreprocessor(
            filename = originalFile,
            logger = logger,
            fieldSeparator = fieldSeparator,
        ) {
        private val typesInFile = mutableSetOf<String>()
        private var connectionQNs = mutableSetOf<String>()

        /** {@inheritDoc} */
        override fun preprocessRow(
            row: List<String>,
            header: List<String>,
            typeIdx: Int,
            qnIdx: Int,
        ): List<String> {
            // Keep a running collection of the types that are in the file
            val typeName = CSVXformer.trimWhitespace(row.getOrElse(typeIdx) { "" })
            if (typeName.isNotBlank()) {
                typesInFile.add(row[typeIdx])
            }
            val qualifiedName = CSVXformer.trimWhitespace(row.getOrNull(header.indexOf(Asset.QUALIFIED_NAME.atlanFieldName)) ?: "")
            if (typeName.isNotBlank() && typeName in GLOSSARY_TYPES) {
                throw IllegalStateException("Found an asset that should be loaded via the glossaries file (of type $typeName): $qualifiedName")
            }
            if (typeName.isNotBlank() && typeName in DATA_PRODUCT_TYPES) {
                throw IllegalStateException("Found an asset that should be loaded via the data products file (of type $typeName): $qualifiedName")
            }
            val connectionQNFromAsset = StringUtils.getConnectionQualifiedName(qualifiedName)
            if (connectionQNFromAsset != null) {
                connectionQNs.add(connectionQNFromAsset)
            } else if (typeName == Connection.TYPE_NAME) {
                // If the qualifiedName comes back as null and the asset itself is a connection, add it
                connectionQNs.add(qualifiedName)
            } else {
                throw IllegalStateException("Found an asset without a valid qualifiedName (of type $typeName): $qualifiedName")
            }
            return row
        }

        /** {@inheritDoc} */
        override fun finalize(
            header: List<String>,
            outputFile: String?,
        ): DeltaProcessor.Results {
            val results = super.finalize(header, outputFile)
            return Results(
                connectionQN = if (connectionQNs.isNotEmpty()) connectionQNs.first() else NO_CONNECTION_QN,
                multipleConnections = connectionQNs.size > 1,
                hasLinks = results.hasLinks,
                hasTermAssignments = results.hasTermAssignments,
<<<<<<< HEAD
                hasDomainRelationship = results.hasDomainRelationship,
=======
                outputFile = outputFile ?: filename,
>>>>>>> 6ed7f934
                typesInFile = typesInFile,
            )
        }
    }

    class Results(
        connectionQN: String,
        multipleConnections: Boolean,
        hasLinks: Boolean,
        hasTermAssignments: Boolean,
<<<<<<< HEAD
        hasDomainRelationship: Boolean,
=======
        outputFile: String,
>>>>>>> 6ed7f934
        val typesInFile: Set<String>,
    ) : DeltaProcessor.Results(
            assetRootName = connectionQN,
            hasLinks = hasLinks,
            hasTermAssignments = hasTermAssignments,
<<<<<<< HEAD
            hasDomainRelationship = hasDomainRelationship,
            outputFile = null,
=======
            multipleConnections = multipleConnections,
            preprocessedFile = outputFile,
>>>>>>> 6ed7f934
        )
}<|MERGE_RESOLUTION|>--- conflicted
+++ resolved
@@ -944,11 +944,8 @@
                 multipleConnections = connectionQNs.size > 1,
                 hasLinks = results.hasLinks,
                 hasTermAssignments = results.hasTermAssignments,
-<<<<<<< HEAD
+                outputFile = outputFile ?: filename,
                 hasDomainRelationship = results.hasDomainRelationship,
-=======
-                outputFile = outputFile ?: filename,
->>>>>>> 6ed7f934
                 typesInFile = typesInFile,
             )
         }
@@ -959,22 +956,15 @@
         multipleConnections: Boolean,
         hasLinks: Boolean,
         hasTermAssignments: Boolean,
-<<<<<<< HEAD
+        outputFile: String,
         hasDomainRelationship: Boolean,
-=======
-        outputFile: String,
->>>>>>> 6ed7f934
         val typesInFile: Set<String>,
     ) : DeltaProcessor.Results(
             assetRootName = connectionQN,
             hasLinks = hasLinks,
             hasTermAssignments = hasTermAssignments,
-<<<<<<< HEAD
-            hasDomainRelationship = hasDomainRelationship,
-            outputFile = null,
-=======
             multipleConnections = multipleConnections,
             preprocessedFile = outputFile,
->>>>>>> 6ed7f934
+            hasDomainRelationship = hasDomainRelationship,
         )
 }