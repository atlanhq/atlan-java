--- conflicted
+++ resolved
@@ -2,7 +2,6 @@
    Copyright 2023 Atlan Pte. Ltd. */
 import com.atlan.Atlan
 import com.atlan.pkg.CustomPipeline
-import com.atlan.pkg.CustomPipeline.Companion.createPipelineFiles
 import com.atlan.pkg.config.model.ui.UIConfig
 import com.atlan.pkg.config.model.ui.UIRule
 import com.atlan.pkg.config.model.ui.UIStep
@@ -101,10 +100,6 @@
 ) {
     @JvmStatic
     fun main(args: Array<String>) {
-<<<<<<< HEAD
-        createPipelineFiles(this)
-=======
         generate(this, args)
->>>>>>> c0030d1a
     }
 }