/* SPDX-License-Identifier: Apache-2.0
   Copyright 2022 Atlan Pte. Ltd. */
package com.atlan.model.enums;

import com.fasterxml.jackson.annotation.JsonValue;
import lombok.Getter;

/**
 * Types of connectors that exist in Atlan. All assets that are created with
 * one of these connector types will have a branded icon.
 */
public enum AtlanConnectorType implements AtlanEnum {
    SNOWFLAKE("snowflake", AtlanConnectionCategory.WAREHOUSE),
    TABLEAU("tableau", AtlanConnectionCategory.BI),
    REDSHIFT("redshift", AtlanConnectionCategory.WAREHOUSE),
    POSTGRES("postgres", AtlanConnectionCategory.DATABASE),
    ATHENA("athena", AtlanConnectionCategory.QUERY_ENGINE),
    DATABRICKS("databricks", AtlanConnectionCategory.LAKE),
    POWERBI("powerbi", AtlanConnectionCategory.BI),
    BIGQUERY("bigquery", AtlanConnectionCategory.WAREHOUSE),
    LOOKER("looker", AtlanConnectionCategory.BI),
    METABASE("metabase", AtlanConnectionCategory.BI),
    SALESFORCE("salesforce", AtlanConnectionCategory.SAAS),
    MYSQL("mysql", AtlanConnectionCategory.WAREHOUSE),
    MSSQL("mssql", AtlanConnectionCategory.WAREHOUSE),
    S3("s3", AtlanConnectionCategory.OBJECT_STORE),
    PRESTO("presto", AtlanConnectionCategory.DATABASE),
    TRINO("trino", AtlanConnectionCategory.DATABASE),
    DATASTUDIO("datastudio", AtlanConnectionCategory.BI),
    GLUE("glue", AtlanConnectionCategory.LAKE),
    ORACLE("oracle", AtlanConnectionCategory.WAREHOUSE),
    NETSUITE("netsuite", AtlanConnectionCategory.WAREHOUSE),
    MODE("mode", AtlanConnectionCategory.BI),
    DBT("dbt", AtlanConnectionCategory.ELT),
    FIVETRAN("fivetran", AtlanConnectionCategory.ELT),
    VERTICA("vertica", AtlanConnectionCategory.WAREHOUSE),
    PRESET("preset", AtlanConnectionCategory.BI),
    SUPERSET("superset", AtlanConnectionCategory.BI),
    API("api", AtlanConnectionCategory.API),
    DYNAMODB("dynamodb", AtlanConnectionCategory.WAREHOUSE),
    GCS("gcs", AtlanConnectionCategory.OBJECT_STORE),
    HIVE("hive", AtlanConnectionCategory.WAREHOUSE),
    SAPHANA("sap-hana", AtlanConnectionCategory.WAREHOUSE),
    ADLS("adls", AtlanConnectionCategory.OBJECT_STORE),
    SIGMA("sigma", AtlanConnectionCategory.BI),
    SYNAPSE("synapse", AtlanConnectionCategory.WAREHOUSE),
    AIRFLOW("airflow", AtlanConnectionCategory.ELT),
    OPENLINEAGE("openlineage", AtlanConnectionCategory.ELT),
    DATAFLOW("dataflow", AtlanConnectionCategory.ELT),
    QLIKSENSE("qlik-sense", AtlanConnectionCategory.BI),
    KAFKA("kafka", AtlanConnectionCategory.EVENT_BUS),
    QUICKSIGHT("quicksight", AtlanConnectionCategory.BI),
    SAP_IQ("sap-iq", AtlanConnectionCategory.WAREHOUSE),
    HEX("hex", AtlanConnectionCategory.ELT),
    TERADATA("teradata", AtlanConnectionCategory.WAREHOUSE),
    YUGABYTEDB("yugabytedb", AtlanConnectionCategory.DATABASE),
    IBM_INFORMIX("ibm-informix", AtlanConnectionCategory.DATABASE),
    SAP_SQL("sap-sql", AtlanConnectionCategory.DATABASE),
    ORACLE_TIMESTEN("oracle-timesten", AtlanConnectionCategory.DATABASE),
    PERCONA_SERVER("percona-server", AtlanConnectionCategory.DATABASE),
    AURORA("aurora", AtlanConnectionCategory.DATABASE),
    SAP_MAXDB("sap-maxdb", AtlanConnectionCategory.DATABASE),
    SQLITE("sqlite", AtlanConnectionCategory.DATABASE),
    ROCKSET("rockset", AtlanConnectionCategory.WAREHOUSE),
    MONGODB("mongodb", AtlanConnectionCategory.DATABASE),
    GREENPLUM("greenplum", AtlanConnectionCategory.WAREHOUSE),
    MONETDB("monetdb", AtlanConnectionCategory.WAREHOUSE),
    ALLOYDB("alloydb", AtlanConnectionCategory.DATABASE),
    COCKROACHDB("cockroachdb", AtlanConnectionCategory.DATABASE),
    AZURE_COSMOS_DB("azure-cosmos-db", AtlanConnectionCategory.DATABASE),
    AZURE_ANALYSIS_SERVICES("azure-analysis-services", AtlanConnectionCategory.WAREHOUSE),
    SINGLESTORE("singlestore", AtlanConnectionCategory.WAREHOUSE),
    FIREBIRD("firebird", AtlanConnectionCategory.DATABASE),
    THOUGHTSPOT("thoughtspot", AtlanConnectionCategory.BI),
    CLICKHOUSE("clickhouse", AtlanConnectionCategory.WAREHOUSE),
    MULESOFT("mulesoft", AtlanConnectionCategory.API),
    CLARI("clari", AtlanConnectionCategory.SAAS),
    MARKETO("marketo", AtlanConnectionCategory.SAAS),
    AZURE_DATA_LAKE("azure-data-lake", AtlanConnectionCategory.LAKE),
    DELTA_LAKE("delta-lake", AtlanConnectionCategory.LAKE),
    MINISQL("minisql", AtlanConnectionCategory.DATABASE),
    ICEBERG("iceberg", AtlanConnectionCategory.WAREHOUSE),
    IMPALA("impala", AtlanConnectionCategory.WAREHOUSE),
    SPARK_SQL("spark-sql", AtlanConnectionCategory.LAKE),
    MARIADB("mariadb", AtlanConnectionCategory.DATABASE),
    FIREBOLT("firebolt", AtlanConnectionCategory.WAREHOUSE),
    CLOUDERA_DATA_WAREHOUSE("cloudera-data-warehouse", AtlanConnectionCategory.WAREHOUSE),
    STARBURST_GALAXY("starburst-galaxy", AtlanConnectionCategory.WAREHOUSE),
    REDIS("redis", AtlanConnectionCategory.DATABASE),
    GRAPHQL("graphql", AtlanConnectionCategory.DATABASE),
    ALTERYX("alteryx", AtlanConnectionCategory.BI),
    REDASH("redash", AtlanConnectionCategory.BI),
    SISENSE("sisense", AtlanConnectionCategory.BI),
    MONTE_CARLO("monte-carlo", AtlanConnectionCategory.DATA_QUALITY),
    SODA("soda", AtlanConnectionCategory.DATA_QUALITY),
    MATILLION("matillion", AtlanConnectionCategory.ELT),
    AIVEN_KAFKA("aiven-kafka", AtlanConnectionCategory.EVENT_BUS),
    APACHE_KAFKA("apache-kafka", AtlanConnectionCategory.EVENT_BUS),
    AZURE_EVENT_HUB("azure-event-hub", AtlanConnectionCategory.EVENT_BUS),
    CONFLUENT_KAFKA("confluent-kafka", AtlanConnectionCategory.EVENT_BUS),
    REDPANDA_KAFKA("redpanda-kafka", AtlanConnectionCategory.EVENT_BUS),
    CONFLUENT_SCHEMA_REGISTRY("confluent-schema-registry", AtlanConnectionCategory.SCHEMA_REGISTRY),
    GAINSIGHT("gainsight", AtlanConnectionCategory.DATABASE),
    AIRFLOW_ASTRONOMER("airflow-astronomer", AtlanConnectionCategory.ELT),
    AIRFLOW_MWAA("airflow-mwaa", AtlanConnectionCategory.ELT),
    AIRFLOW_CLOUD_COMPOSER("airflow-cloud-composer", AtlanConnectionCategory.ELT),
    SPARK("spark", AtlanConnectionCategory.ELT),
    MPARTICLE("mparticle", AtlanConnectionCategory.DATABASE),
    ESSBASE("essbase", AtlanConnectionCategory.DATABASE),
    GENERIC("genericdb", AtlanConnectionCategory.DATABASE),
    FILE("file", AtlanConnectionCategory.OBJECT_STORE),
    MICROSTRATEGY("microstrategy", AtlanConnectionCategory.BI),
    AWS_GREENGRASS("aws-greengrass", AtlanConnectionCategory.DATABASE),
    AWS_SITE_WISE("aws-sitewise", AtlanConnectionCategory.DATABASE),
    NETEZZA("netezza", AtlanConnectionCategory.WAREHOUSE),
    AZURE_SERVICE_BUS("azureservicebus", AtlanConnectionCategory.EVENT_BUS),
    COGNITE("cognite", AtlanConnectionCategory.SAAS),
    SYNDIGO("syndigo", AtlanConnectionCategory.SAAS),
    PREFECT("prefect", AtlanConnectionCategory.ELT),
    DATA_MODELING("dm", AtlanConnectionCategory.DATABASE),
    MODEL("model", AtlanConnectionCategory.DATABASE),
    APP("app", AtlanConnectionCategory.APP),
    UNKNOWN_CUSTOM("(custom)", AtlanConnectionCategory.API),
    IICS("iics", AtlanConnectionCategory.ELT),
    ABINITIO("abinitio", AtlanConnectionCategory.ELT),
    SAP_S4_HANA("sap-s4-hana", AtlanConnectionCategory.WAREHOUSE),
    INRIVER("inriver", AtlanConnectionCategory.DATABASE),
    AZURE_ACTIVE_DIRECTORY("azure-active-directory", AtlanConnectionCategory.SAAS),
    ADOBE_EXPERIENCE_MANAGER("adobe-experience-manager", AtlanConnectionCategory.SAAS),
    ADOBE_TARGET("adobe-target", AtlanConnectionCategory.SAAS),
    APACHE_PULSAR("apache-pulsar", AtlanConnectionCategory.EVENT_BUS),
    TREASURE_DATA("treasure-data", AtlanConnectionCategory.SAAS),
    SAP_GIGYA("sap-gigya", AtlanConnectionCategory.SAAS),
    SAP_HYBRIS("sap-hybris", AtlanConnectionCategory.SAAS),
    IBM_DB2("ibmdb2", AtlanConnectionCategory.DATABASE),
<<<<<<< HEAD
    SHARED_DRIVE("shared-drive", AtlanConnectionCategory.OBJECT_STORE),
    SHARE_POINT("share-point", AtlanConnectionCategory.SAAS),
    RDS("rds", AtlanConnectionCategory.WAREHOUSE),
    ;
=======
    BIGID("bigid", AtlanConnectionCategory.SAAS),
    AWS_BATCH("aws-batch", AtlanConnectionCategory.ELT),
    AWS_ECS("aws-ecs", AtlanConnectionCategory.ELT),
    AWS_LAMBDA("aws-lambda", AtlanConnectionCategory.ELT),
    AWS_SAGEMAKER("aws-sagemaker", AtlanConnectionCategory.ELT),
    ANAPLAN("anaplan", AtlanConnectionCategory.BI),
    CUSTOM("custom", AtlanConnectionCategory.CUSTOM),
    DATAVERSE("dataverse", AtlanConnectionCategory.SAAS);
>>>>>>> 86c8cbd5

    @JsonValue
    @Getter(onMethod_ = {@Override})
    private final String value;

    @Getter
    private final AtlanConnectionCategory category;

    AtlanConnectorType(String value, AtlanConnectionCategory category) {
        this.value = value;
        this.category = category;
    }

    public static AtlanConnectorType fromValue(String value) {
        if (value == null || value.isEmpty()) {
            return null;
        }
        for (AtlanConnectorType b : AtlanConnectorType.values()) {
            if (b.value.equals(value)) {
                return b;
            }
        }
        return UNKNOWN_CUSTOM;
    }
}<|MERGE_RESOLUTION|>--- conflicted
+++ resolved
@@ -133,12 +133,6 @@
     SAP_GIGYA("sap-gigya", AtlanConnectionCategory.SAAS),
     SAP_HYBRIS("sap-hybris", AtlanConnectionCategory.SAAS),
     IBM_DB2("ibmdb2", AtlanConnectionCategory.DATABASE),
-<<<<<<< HEAD
-    SHARED_DRIVE("shared-drive", AtlanConnectionCategory.OBJECT_STORE),
-    SHARE_POINT("share-point", AtlanConnectionCategory.SAAS),
-    RDS("rds", AtlanConnectionCategory.WAREHOUSE),
-    ;
-=======
     BIGID("bigid", AtlanConnectionCategory.SAAS),
     AWS_BATCH("aws-batch", AtlanConnectionCategory.ELT),
     AWS_ECS("aws-ecs", AtlanConnectionCategory.ELT),
@@ -146,8 +140,10 @@
     AWS_SAGEMAKER("aws-sagemaker", AtlanConnectionCategory.ELT),
     ANAPLAN("anaplan", AtlanConnectionCategory.BI),
     CUSTOM("custom", AtlanConnectionCategory.CUSTOM),
-    DATAVERSE("dataverse", AtlanConnectionCategory.SAAS);
->>>>>>> 86c8cbd5
+    DATAVERSE("dataverse", AtlanConnectionCategory.SAAS),
+    SHARED_DRIVE("shared-drive", AtlanConnectionCategory.OBJECT_STORE),
+    SHARE_POINT("share-point", AtlanConnectionCategory.SAAS),
+    RDS("rds", AtlanConnectionCategory.WAREHOUSE);
 
     @JsonValue
     @Getter(onMethod_ = {@Override})
